<!DOCTYPE HTML>
<html lang=en>
    <head>
      <meta charset="utf-8">
      <meta name=viewport content="width=device-width,initial-scale=1">
<<<<<<< HEAD
      <meta name=description content="The public beta of a new Creative Commons search tool, meant for testing and feedback. For the legacy search tool, please visit search.creativecommons.org.">
      <meta http-equiv="Content-Security-Policy" content="upgrade-insecure-requests">
      <meta name="twitter:card" content="summary_large_image">
=======
      <meta name=description content="A new Creative Commons search tool for creators seeking to discover and reuse free resources with greater ease.">
      <meta name="twitter:card" content="Latest News,Announcements,Images,Videos and features of Creative Commons">
>>>>>>> 23d7a487
      <meta name="twitter:site" content="@creativecommons">
      <meta name="twitter:title" content="Creative Commons">
      <meta name="twitter:description" content="Empowering the world to share through 6 simple licenses + a global community of advocates for open. ">
      <meta name="twitter:site" content="https://creativecommons.org">
      <meta property="og:url" content="https://creativecommons.org">
      <meta property="og:site_name" content="Creative Commons">
      <title>CC Search</title>
      <link rel="stylesheet" type="text/css" href="https://cdnjs.cloudflare.com/ajax/libs/foundation/6.4.3/css/foundation.min.css">
      <link rel="stylesheet" href="//fonts.googleapis.com/css?family=Source+Sans+Pro%3A400%2C600%2C700%7CRoboto+Condensed&amp;ver=4.9.8" type="text/css" media="all">
      <style>
        .feedback-tab {
          display: block;
          position: fixed;
          right: -20px;
          top: 50%;
          background: #049bce;
          transform: rotate(270deg);
          transform-origin: top;
          border-top: 5px solid #fff;
          border-left: 5px solid #fff;
          border-right: 5px solid #fff;
          border-radius: 20px 20px 0 0;
          box-shadow: 0 0 10px 0 rgba(0,0,0,.8);
          z-index: 1000;
          padding: .5rem 1rem;
          color: #fff;
          font-size: 20px;
        }

        .feedback-tab:hover {
          color: white;
          text-decoration: underline;
        }

        .about-page_provider-stats-ctr{
          overflow-x: auto
        }

        @media screen and (max-width: 670px) {
          .feedback-tab {
            display: none;
          }
        }
      </style>
    </head>
    <body>
      <div id="app"></div>

      <script>
        // Use production Google Analytics ID if ccsearch is in the URL, otherwise use development/staging ID
        // TODO: Refactor this to use environment variables instead of hardcoding IDs here.
        var gaID = document.location.hostname.indexOf('ccsearch') == -1 ? 'UA-2010376-36' : 'UA-2010376-33';
        /* eslint-disable */
        (function(i,s,o,g,r,a,m){i['GoogleAnalyticsObject']=r;i[r]=i[r]||function(){
        (i[r].q=i[r].q||[]).push(arguments)},i[r].l=1*new Date();a=s.createElement(o),
        m=s.getElementsByTagName(o)[0];a.async=1;a.src=g;m.parentNode.insertBefore(a,m)
        })(window,document,'script','https://www.google-analytics.com/analytics.js','ga');
        /* eslint-enable */

        ga('create', gaID, 'auto');
        ga('send', 'pageview');
      </script>

    </body>
</html><|MERGE_RESOLUTION|>--- conflicted
+++ resolved
@@ -3,14 +3,9 @@
     <head>
       <meta charset="utf-8">
       <meta name=viewport content="width=device-width,initial-scale=1">
-<<<<<<< HEAD
-      <meta name=description content="The public beta of a new Creative Commons search tool, meant for testing and feedback. For the legacy search tool, please visit search.creativecommons.org.">
       <meta http-equiv="Content-Security-Policy" content="upgrade-insecure-requests">
       <meta name="twitter:card" content="summary_large_image">
-=======
       <meta name=description content="A new Creative Commons search tool for creators seeking to discover and reuse free resources with greater ease.">
-      <meta name="twitter:card" content="Latest News,Announcements,Images,Videos and features of Creative Commons">
->>>>>>> 23d7a487
       <meta name="twitter:site" content="@creativecommons">
       <meta name="twitter:title" content="Creative Commons">
       <meta name="twitter:description" content="Empowering the world to share through 6 simple licenses + a global community of advocates for open. ">
