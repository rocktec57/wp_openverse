import SearchGridCell from '~/components/SearchGridCell'
import render from '../../test-utils/render'

describe('SearchGridCell', () => {
  const props = {
    image: {
      id: 0,
      title: 'foo',
      provider: 'flickr',
      url: 'foo.bar',
      thumbnail: 'foo.bar',
      foreign_landing_url: 'foreign_foo.bar',
    },
  }
  const options = {
    propsData: props,
    stubs: { RouterLink: true },
  }

  it('should render correct contents', () => {
    const wrapper = render(SearchGridCell, options)
    expect(wrapper.find('div').find('figure').element).toBeDefined()
  })

  xit('getProviderLogo should return existing logo', () => {
    const wrapper = render(SearchGridCell, options)
    expect(wrapper.vm.getProviderLogo('flickr')).not.toBe('')
  })

  xit('getProviderLogo should not return non existing logo', () => {
    const wrapper = render(SearchGridCell, options)
    expect(wrapper.vm.getProviderLogo('does not exist')).toBe('')
  })

  it('getImageUrl returns image url with https://', () => {
    const wrapper = render(SearchGridCell, options)
    expect(wrapper.vm.getImageUrl(props.image)).toBe('https://foo.bar')
  })

  it('getImageForeignUrl returns foreign image url with https://', () => {
    const wrapper = render(SearchGridCell, options)
    expect(wrapper.vm.getImageForeignUrl(props.image)).toBe(
      'https://foreign_foo.bar'
    )
  })

  it('links to the details page', async () => {
<<<<<<< HEAD
    const localeRouteMock = jest.fn()
=======
    const routerMock = {
      push: jest.fn(),
      params: {
        location: window.scrollY,
      },
    }
>>>>>>> d7ad77e7
    const wrapper = render(SearchGridCell, {
      propsData: props,
      mocks: { localeRoute: localeRouteMock },
    })
    const link = wrapper.find('.search-grid_image-ctr')
    await link.trigger('click')
<<<<<<< HEAD
    expect(localeRouteMock).toHaveBeenCalledWith({
=======
    expect(routerMock.push).toHaveBeenCalledWith({
>>>>>>> d7ad77e7
      name: 'photo-detail-page',
      params: { id: 0, location: 0 },
    })
  })
})<|MERGE_RESOLUTION|>--- conflicted
+++ resolved
@@ -45,27 +45,14 @@
   })
 
   it('links to the details page', async () => {
-<<<<<<< HEAD
     const localeRouteMock = jest.fn()
-=======
-    const routerMock = {
-      push: jest.fn(),
-      params: {
-        location: window.scrollY,
-      },
-    }
->>>>>>> d7ad77e7
     const wrapper = render(SearchGridCell, {
       propsData: props,
       mocks: { localeRoute: localeRouteMock },
     })
     const link = wrapper.find('.search-grid_image-ctr')
     await link.trigger('click')
-<<<<<<< HEAD
     expect(localeRouteMock).toHaveBeenCalledWith({
-=======
-    expect(routerMock.push).toHaveBeenCalledWith({
->>>>>>> d7ad77e7
       name: 'photo-detail-page',
       params: { id: 0, location: 0 },
     })
