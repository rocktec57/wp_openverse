--- conflicted
+++ resolved
@@ -1,16 +1,6 @@
-<<<<<<< HEAD
-<!-- # Contributor Code of Conduct
-
-The Openverse team is committed to fostering a welcoming community. This
-project and all other Openverse open source projects are governed by our
-[Code of Conduct][code_of_conduct]. Please report unacceptable behavior to
-[conduct@creativecommons.org](mailto:conduct@creativecommons.org) per our
-[reporting guidelines][reporting_guide].
-=======
 This project comes under the WordPress [Etiquette](https://wordpress.org/about/etiquette/):
 
 In the WordPress open source project, we realize that our biggest asset is the community that we foster. The project, as a whole, follows these basic philosophical principles from The Cathedral and The Bazaar.
->>>>>>> d7bf9148
 
 -   Contributions to the WordPress open source project are for the benefit of the WordPress community as a whole, not specific businesses or individuals. All actions taken as a contributor should be made with the best interests of the community in mind.
 -   Participation in the WordPress open source project is open to all who wish to join, regardless of ability, skill, financial status, or any other criteria.
@@ -18,10 +8,4 @@
 -   Any member of the community can donate their time and contribute to the project in any form including design, code, documentation, community building, etc. For more information, go to make.wordpress.org.
 -   The WordPress open source community cares about diversity. We strive to maintain a welcoming environment where everyone can feel included, by keeping communication free of discrimination, incitement to violence, promotion of hate, and unwelcoming behavior.
 
-<<<<<<< HEAD
-[code_of_conduct]: https://creativecommons.github.io/community/code-of-conduct/
-[reporting_guide]: https://creativecommons.github.io/community/code-of-conduct/enforcement/
-[updates]: https://github.com/creativecommons/creativecommons.github.io-source/commits/master/content/community/code-of-conduct/contents.lr -->
-=======
-The team involved will block any user who causes any breach in this.
->>>>>>> d7bf9148
+The team involved will block any user who causes any breach in this.