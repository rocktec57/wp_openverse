--- conflicted
+++ resolved
@@ -20,15 +20,9 @@
   "devDependencies": {
     "@openverse/eslint-plugin": "workspace:*",
     "prettier": "3.3.2",
-<<<<<<< HEAD
     "prettier-plugin-tailwindcss": "0.6.5",
-    "typescript": "5.4.5",
-    "vue-tsc": "1.8.27"
-=======
-    "prettier-plugin-tailwindcss": "0.6.1",
     "typescript": "5.5.2",
     "vue-tsc": "2.0.24"
->>>>>>> 7f0a9c3a
   },
   "pnpm": {
     "peerDependencyRules": {
