# Documentation Guidelines

Interested in improving our documentation? Here’s what you need to know before making any changes to the documentation.

<br/>

## Introduction

Openverse Catalog API uses [drf-yasg](https://github.com/axnsan12/drf-yasg), which is a tool that generates real Swagger/OpenAPI 2.0 specifications from a Django Rest Framework API.

<br/>

## How to Start Contributing

- Run the server locally by following this [link](https://github.com/wordpress/openverse-api#running-the-server-locally)
- Update documentation
- Make sure the updates passed the automated tests in this [file](https://github.com/wordpress/openverse-api/blob/master/.github/workflows/integration-tests.yml)
- Commit and push
- Create pull request by following [GitHub Repo Guidelines](https://opensource.creativecommons.org/contributing-code/github-repo-guidelines/)

<br/>

## Documentation Styles

- All documentation must be written in American English with no contractions.
- Descriptions must be written using simple yet concise explanations.
- Codes are preferred over videos and screenshots.

<br/>

## Cheat Sheet for drf-yasg

This is a quick syntax guide with examples on how to add or update the documentation for API endpoints.

<br/>

### Operation ID

The name of API endpoint.

**Example**

```
@swagger_auto_schema(operation_id='image_stats')
```

<br/>

### Operation Description

The description for API endpoint.

**Example**

```
image_stats_description = \
  """
  image_stats is an API endpoint to get a list of all content providers
  and their respective number of images in the Openverse catalog.

  You can use this endpoint to get details about content providers
  such as `source_name`, `image_count`, `display_name`, and `source_url`.

  You can refer to Bash's Request Samples for example on how to use
  this endpoint.
  """  # noqa

@swagger_auto_schema(operation_id='image_stats',
                     operation_description=image_stats_description)
```

<br/>

### Responses

The response received after submitting an API request. The current API documentation includes response schemas and response samples based on their response codes.

**Example**

```
image_stats_200_example = {
  "application/json": {
    "source_name": "flickr",
    "image_count": 465809213,
    "display_name": "Flickr",
    "source_url": "https://www.flickr.com"
  }
}

image_stats_response = {
  "200": openapi.Response(
    description="OK",
    examples=image_stats_200_example,
    schema=AboutImageResponse(many=True)
    )
}

@swagger_auto_schema(operation_id='image_stats',
                     operation_description=image_stats_description,
                     responses=image_stats_response)
```

<br/>

### Request Body

The data sent to the server when submitting an API request.

**Example**

```
register_api_oauth2_request = openapi.Schema(
  type=openapi.TYPE_OBJECT,
  required=['name', 'description', 'email'],
  properties={
    'name': openapi.Schema(
      title="Name",
      type=openapi.TYPE_STRING,
      min_length=1,
      max_length=150,
      unique=True,
      description="A unique human-readable name for your application "
                  "or project requiring access to the Openverse API."
    ),
    'description': openapi.Schema(
      title="Description",
      type=openapi.TYPE_STRING,
      min_length=1,
      max_length=10000,
      description="A description of what you are trying to achieve "
                  "with your project using the API. Please provide "
                  "as much detail as possible!"
    ),
    'email': openapi.Schema(
      title="Email",
      type=openapi.TYPE_STRING,
      min_length=1,
      max_length=254,
      format=openapi.FORMAT_EMAIL,
      description="A valid email that we can reach you at if we "
                  "have any questions about your use case or "
                  "data consumption."
    )
  },
  example={
    "name": "My amazing project",
<<<<<<< HEAD
    "description": "To access Openverse API",
=======
    "description": "To access CC Catalog API",
>>>>>>> 80a80d48
    "email": "zack.krida@automattic.com"
  }
)

@swagger_auto_schema(operation_id='register_api_oauth2',
                     operation_description=register_api_oauth2_description,
                     request_body=register_api_oauth2_request,
                     responses=register_api_oauth2_response)
```

<br/>

### Code Examples

Code examples on how to use the API endpoints. The current API documentation provides code examples in Bash.

**Example**

```
image_stats_bash = \
  """
  # Get a list of content providers and their image count
  curl -H "Authorization: Bearer DLBYIcfnKfolaXKcmMC8RIDCavc2hW" http://api.openverse.engineering/v1/sources
  """  # noqa

@swagger_auto_schema(operation_id='image_stats',
                     operation_description=image_stats_description,
                     responses=image_stats_response,
                     code_examples=[
                     {
                      'lang': 'Bash',
                      'source': image_stats_bash
                     }
                    ])
```<|MERGE_RESOLUTION|>--- conflicted
+++ resolved
@@ -144,11 +144,7 @@
   },
   example={
     "name": "My amazing project",
-<<<<<<< HEAD
-    "description": "To access Openverse API",
-=======
     "description": "To access CC Catalog API",
->>>>>>> 80a80d48
     "email": "zack.krida@automattic.com"
   }
 )
