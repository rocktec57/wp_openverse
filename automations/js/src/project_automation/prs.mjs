--- conflicted
+++ resolved
@@ -25,14 +25,8 @@
   } else if (reviewDecision === "CHANGES_REQUESTED") {
     core.info("Moving PR on the basis of review decision.")
     await prBoard.moveCard(prCard.id, prBoard.columns.ChangesRequested)
-<<<<<<< HEAD
-  } else if (reviewCounts.APPROVED === 1) {
-    core.info("Moving PR on the basis of 1 approval.")
+  } else {
     await prBoard.moveCard(prCard.id, prBoard.columns.NeedsReview)
-=======
-  } else {
-    await prBoard.moveCard(prCard.id, prBoard.columns.Needs1Review)
->>>>>>> 81b8527a
   }
 }
 
