--- conflicted
+++ resolved
@@ -46,11 +46,7 @@
 
   await core.group('Processing Issue or PR', async () => {
     core.debug('Getting instance for the project')
-<<<<<<< HEAD
-    const backlogBoard = await getBoard(octokit, 'Backlog', core)
-=======
     const backlogBoard = await getBoard(octokit, core, 'Backlog')
->>>>>>> 8742c211
 
     core.debug('Adding the issue or PR to the project')
     const card = await backlogBoard.addCard(issue.node_id)
