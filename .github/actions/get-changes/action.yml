--- conflicted
+++ resolved
@@ -2,6 +2,9 @@
 description: Determine where changes happened in the repository
 
 outputs:
+  changes:
+    description: "JSON array of keys from `.github/filters.yml`"
+    value: ${{ steps.paths-filter.outputs.changes }}
   api:
     description: "'true' if API changes are present"
     value: ${{ steps.paths-filter.outputs.api }}
@@ -11,15 +14,9 @@
   frontend:
     description: "'true' if frontend changes are present"
     value: ${{ steps.paths-filter.outputs.frontend }}
-<<<<<<< HEAD
-  changes:
-    description: "JSON array of keys from `.github/filters.yml`"
-    value: ${{ steps.paths-filter.outputs.changes }}
-=======
   lint:
     description: "'true' if linting setup changes are present"
     value: ${{ steps.paths-filter.outputs.frontend }}
->>>>>>> 59ee7230
 
 runs:
   using: "composite"
