name: CI + CD

on:
  pull_request:
  push:
    branches:
      - main
  workflow_dispatch:
    inputs:
      image_tag:
        description: "The tag to assign to the images built in the workflow."
        type: string
        required: true

concurrency:
  group: ${{ github.workflow }}-${{ github.ref }}
  # Don't continue building images for a PR if the PR is updated quickly
  # For other workflows, allow them to complete and just block on them. This
  # ensures deployments in particular to happen in series rather than parallel.
  cancel-in-progress: ${{ github.event_name == 'pull_request' }}

jobs:
  ###########
  # Helpers #
  ###########

  get-changes:
    name: Get changes
    runs-on: ubuntu-latest
    permissions:
      pull-requests: read
    outputs:
      api: ${{ steps.paths-filter.outputs.api }}
      ingestion_server: ${{ steps.paths-filter.outputs.ingestion_server }}
      frontend: ${{ steps.paths-filter.outputs.frontend }}
      documentation: ${{ steps.paths-filter.outputs.documentation }}
      changes: ${{ steps.paths-filter.outputs.changes }}
    steps:
      - name: Checkout repository
        uses: actions/checkout@v3

      - name: Get changes
        id: paths-filter
        uses: ./.github/actions/get-changes

  get-image-tag:
    name: Get image tag
    runs-on: ubuntu-latest
    outputs:
      image_tag: ${{ steps.get-image-tag.outputs.image_tag }}

    steps:
      - name: Get image tag
        id: get-image-tag
        run: |
          if [[ "${{ github.event_name }}" == "workflow_dispatch" ]]; then
              echo "image_tag=${{ inputs.image_tag }}" >> "$GITHUB_OUTPUT"
          else
              echo "image_tag=${{ github.sha }}" >> "$GITHUB_OUTPUT"
          fi

  determine-images:
    name: Determine images to build and publish
    runs-on: ubuntu-latest
    outputs:
      do_build: ${{ steps.set-matrix.outputs.do_build }}
      build_matrix: ${{ steps.set-matrix.outputs.build_matrix }}
      do_publish: ${{ steps.set-matrix.outputs.do_publish }}
      publish_matrix: ${{ steps.set-matrix.outputs.publish_matrix }}
    needs:
      - get-changes

    steps:
      - name: Set matrix images
        id: set-matrix
        env:
          CHANGES: ${{ needs.get-changes.outputs.changes }}
        shell: python
        run: |
          import json
          import os
          import sys

          changes = json.loads(os.environ.get('CHANGES'))

          build_matrix = {"image": [], "include": []}
          publish_matrix = {"image": []}

          if "frontend" in changes:
              build_matrix["image"].append("frontend")
              build_matrix["include"].append({"image": "frontend", "context": "frontend", "target": "app"})
              publish_matrix["image"].append("frontend")
          if "api" in changes or "ingestion_server" in changes:
              # Always build the ingestion server and API images for either changeset
              build_matrix["image"] += ["api", "ingestion_server"]
              build_matrix["include"] += [
                {"image": "ingestion_server", "context": "ingestion_server", "target": "ing"},
                {"image": "api", "context": "api", "target": "api"},
              ]
              if "api" in changes:
                  build_matrix["image"].append("api_nginx")
                  build_matrix["include"].append({"image": "api_nginx", "context": "api", "target": "nginx"})
                  publish_matrix["image"] += ["api", "api_nginx"]
              if "ingestion_server" in changes:
                  publish_matrix["image"].append("ingestion_server")

          do_build = 'true' if len(build_matrix["image"]) else 'false'
          do_publish = 'true' if len(publish_matrix["image"]) else 'false'

          with open(os.environ.get("GITHUB_OUTPUT"), "a") as gh_out:
              for dest in [sys.stdout, gh_out]:
                  print(f"do_build={do_build}", file=dest)
                  print(f"build_matrix={json.dumps(build_matrix)}", file=dest)
                  print(f"do_publish={do_publish}", file=dest)
                  print(f"publish_matrix={json.dumps(publish_matrix)}", file=dest)

  #############
  # Universal #
  #############

  lint: # This includes type-checking of the frontend.
    name: Lint files
    runs-on: ubuntu-latest

    steps:
      - name: Checkout repository
        uses: actions/checkout@v3

      - name: Setup CI env
        uses: ./.github/actions/setup-env
        with:
          github_token: ${{ secrets.GITHUB_TOKEN }}
          # Python is not needed to run pre-commit.
          setup_python: false
          # Node.js is needed by lint actions.
          install_recipe: "node-install"

      - name: Cache pre-commit envs
        uses: actions/cache@v3
        with:
          path: ~/.cache/pre-commit
          key: ${{ runner.os }}-pre-commit-${{ hashFiles('.pre-commit-config.yaml') }}

      - name: Run pre-commit to lint files
        run: |
          just precommit
          just lint

  add-stack-label:
    name: Add stack label
    if: github.event_name == 'pull_request' && github.repository == 'WordPress/openverse'
    runs-on: ubuntu-latest
    needs:
      - get-changes

    steps:
      - name: Checkout repository
        uses: actions/checkout@v3

      - name: Add API stack label
        uses: actions-ecosystem/action-add-labels@v1
        if: ${{ needs.get-changes.outputs.api == 'true' }}
        with:
          labels: "🧱 stack: api"

      - name: Add ingestion server stack label
        uses: actions-ecosystem/action-add-labels@v1
        if: ${{ needs.get-changes.outputs.ingestion_server == 'true' }}
        with:
          labels: "🧱 stack: ingestion server"

      - name: Add frontend stack label
        uses: actions-ecosystem/action-add-labels@v1
        if: ${{ needs.get-changes.outputs.frontend == 'true' }}
        with:
          labels: "🧱 stack: frontend"

  build-images:
    name: Build Docker images
    if: needs.determine-images.outputs.do_build == 'true'
    runs-on: ubuntu-latest
    strategy:
      fail-fast: false
      matrix: ${{ fromJson(needs.determine-images.outputs.build_matrix) }}
    needs:
      - get-image-tag
      - lint
      - determine-images

    steps:
      - name: Checkout repository
        uses: actions/checkout@v3

      # ℹ️Step only applies for frontend image.
      - name: Setup CI env
        if: matrix.image == 'frontend'
        uses: ./.github/actions/setup-env
        with:
          github_token: ${{ secrets.GITHUB_TOKEN }}
          setup_python: false
          # Python is not needed to build the image.
          install_recipe: node-install

      # ℹ️Step only applies for frontend image.
      # This step
      # - downloads translation strings from GlotPress so that they can be
      #   bundled inside the Docker image
      # - copies pnpm config files from the root to the `frontend/` directory
      #   so that they can be used to mock a workspace inside the Docker image
      - name: Prepare frontend for building
        if: matrix.image == 'frontend'
        run: |
          just frontend/run i18n
          cp .npmrc .pnpmfile.cjs pnpm-lock.yaml frontend/
        env:
          GLOTPRESS_USERNAME: ${{ secrets.MAKE_USERNAME }}
          GLOTPRESS_PASSWORD: ${{ secrets.MAKE_LOGIN_PASSWORD }}

      - name: Setup Docker Buildx
        uses: docker/setup-buildx-action@v2
        with:
          install: true

      - name: Build image `${{ matrix.image }}`
        uses: docker/build-push-action@v4
        with:
          context: ${{ matrix.context }}
          target: ${{ matrix.target }}
          push: false
          tags: openverse-${{ matrix.image }}
          cache-from: type=gha,scope=${{ matrix.image }}
          cache-to: type=gha,scope=${{ matrix.image }}
          outputs: type=docker,dest=/tmp/${{ matrix.image }}.tar
          build-args: |
            SEMANTIC_VERSION=${{ needs.get-image-tag.outputs.image_tag }}

      - name: Upload image `${{ matrix.image }}`
        uses: actions/upload-artifact@v3
        with:
          name: ${{ matrix.image }}
          path: /tmp/${{ matrix.image }}.tar

  ####################
  # Ingestion server #
  ####################

  test-ing:
    name: Run tests for ingestion-server
    if: needs.get-changes.outputs.ingestion_server == 'true'
    runs-on: ubuntu-latest
    timeout-minutes: 15
    needs:
      - get-changes
      - build-images

    steps:
      - name: Checkout repository
        uses: actions/checkout@v3

      - name: Setup CI env
        uses: ./.github/actions/setup-env
        with:
          github_token: ${{ secrets.GITHUB_TOKEN }}
          # Python is needed to run the test.
          setup_nodejs: false
          # Node.js is not needed to run ingestion server tests.
          install_recipe: ingestion_server/install

      - name: Load Docker images
        uses: ./.github/actions/load-img
        with:
          setup_api: false

      - name: Run ingestion-server tests
        run: just ingestion_server/test-local

      - name: Upload ingestion test logs
        if: success() || failure()
        uses: actions/upload-artifact@v3
        with:
          name: ing_logs
          path: ingestion_server/test/ingestion_logs.txt

      - name: Print ingestion test logs
        if: success() || failure()
        run: cat ingestion_server/test/ingestion_logs.txt

  #######
  # API #
  #######

  test-api:
    name: Run tests for the API
    if: needs.get-changes.outputs.ingestion_server == 'true' || needs.get-changes.outputs.api == 'true'
    runs-on: ubuntu-latest
    timeout-minutes: 15
    needs:
      - get-changes
      - build-images

    steps:
      - name: Checkout repository
        uses: actions/checkout@v3

      - name: Setup CI env
        uses: ./.github/actions/setup-env
        with:
          github_token: ${{ secrets.GITHUB_TOKEN }}
          setup_python: false
          # Python is not needed to run the tests.
          setup_nodejs: false
          # Node.js is not needed to run API tests.
          install_recipe: ""

      - name: Load Docker images
        uses: ./.github/actions/load-img

      - name: Start API, ingest and index test data
        run: just api/init

      - name: Run API tests
        run: just api/test

      - name: Print API test logs
        if: success() || failure()
        run: |
          just logs > api_logs
          cat api_logs

      - name: Upload API test logs
        if: success() || failure()
        uses: actions/upload-artifact@v3
        with:
          name: api_logs
          path: api_logs

  django-checks:
    name: Run Django checks
    if: needs.get-changes.outputs.api == 'true'
    runs-on: ubuntu-latest
    needs:
      - get-changes
      - build-images
    strategy:
      fail-fast: false
      matrix:
        recipe:
          - "api/dj check"
          - "api/dj validateopenapischema"
          - "api/dj makemigrations --check --noinput --merge"
          - "api/doc-test"

    steps:
      - name: Checkout repository
        uses: actions/checkout@v3

      - name: Setup CI env
        uses: ./.github/actions/setup-env
        with:
          github_token: ${{ secrets.GITHUB_TOKEN }}
          setup_python: false
          # Python is not needed to run the tests.
          setup_nodejs: false
          # Node.js is not needed to run API tests.
          install_recipe: ""

      - name: Load Docker images
        uses: ./.github/actions/load-img

      - name: Run check recipe
        run: just ${{ matrix.recipe }}
        env:
          DC_USER: root

      - name: Upload schema on failure
        if: failure() && contains(matrix.recipe, 'validateopenapischema')
        uses: actions/upload-artifact@v3
        with:
          name: openverse-api-openapi-schema.yaml
          path: ./api/openapi.yaml

  # This job runs when `django-checks` doesn't and always passes, thus allowing
  # PRs to meet the required checks criteria and be merged.
  bypass-django-checks:
    name: Run Django checks
    if: needs.get-changes.outputs.api != 'true'
    runs-on: ubuntu-latest
    needs:
      - get-changes
    strategy:
      matrix:
        recipe:
          - "api/dj check"
          - "api/dj validateopenapischema"
          - "api/dj makemigrations --check --noinput --merge"
          - "api/doc-test"

    steps:
      - name: Pass
        run: echo 'Django checks are skipped because API is unchanged.'

  ############
  # Frontend #
  ############

  frontend-unit:
    name: Run frontend unit tests
    if: needs.get-changes.outputs.frontend == 'true'
    runs-on: ubuntu-latest
    needs:
      - get-changes
      - lint

    steps:
      - name: Checkout repository
        uses: actions/checkout@v3

      - name: Setup CI env
        uses: ./.github/actions/setup-env
        with:
          github_token: ${{ secrets.GITHUB_TOKEN }}
          setup_python: false
          install_recipe: node-install

      - name: Run unit tests
        run: just frontend/run test:unit

  storybook-smoke:
    name: Check Storybook smoke test
    if: needs.get-changes.outputs.frontend == 'true'
    runs-on: ubuntu-latest
    needs:
      - get-changes
      - lint

    steps:
      - name: Checkout repository
        uses: actions/checkout@v3

      - name: Setup CI env
        uses: ./.github/actions/setup-env
        with:
          github_token: ${{ secrets.GITHUB_TOKEN }}
          setup_python: false
          install_recipe: node-install

      - name: Run Storybook smoke-test
        run: just frontend/run storybook:smoke

  nuxt-build:
    name: Check Nuxt build
    if: needs.get-changes.outputs.frontend == 'true'
    runs-on: ubuntu-latest
    needs:
      - get-changes
      - lint

    steps:
      - name: Checkout repository
        uses: actions/checkout@v3

      - name: Setup CI env
        uses: ./.github/actions/setup-env
        with:
          github_token: ${{ secrets.GITHUB_TOKEN }}
          setup_python: false
          install_recipe: node-install

      - name: Run build
        run: just frontend/run build

  playwright:
    name: Run Playwright tests
    if: needs.get-changes.outputs.frontend == 'true'
    runs-on: ubuntu-latest
    timeout-minutes: 15
    needs:
      - get-changes
      - lint
    strategy:
      fail-fast: false
      matrix:
        name:
          - playwright_vr
          - playwright_e2e
          - storybook_vr
        include:
          - name: playwright_vr
            script: "test:playwright visual-regression"
          - name: playwright_e2e
            script: "test:playwright e2e"
          - name: storybook_vr
            script: "test:storybook"

    steps:
      - name: Checkout repository
        uses: actions/checkout@v3

      - name: Setup CI env
        uses: ./.github/actions/setup-env
        with:
          github_token: ${{ secrets.GITHUB_TOKEN }}
          setup_python: false
          install_recipe: node-install

      - name: Run Playwright tests
        run: just frontend/run ${{ matrix.script }} --workers=2

      - uses: actions/upload-artifact@v3
        if: failure()
        id: test-results
        with:
          name: ${{ matrix.name }}_test_results
          path: frontend/test-results

  # This job runs when `playwright` doesn't and always passes, thus allowing
  # PRs to meet the required checks criteria and be merged.
  bypass-playwright:
    name: Run Playwright tests
    if: needs.get-changes.outputs.frontend != 'true'
    runs-on: ubuntu-latest
    needs:
      - get-changes
    strategy:
      matrix:
        name:
          - playwright_vr
          - playwright_e2e
          - storybook_vr

    steps:
      - name: Pass
        run: echo 'Playwright tests are skipped because frontend is unchanged.'

  playwright-test-failure-comment:
    name: Post Playwright test debugging instructions
    if: |
      !cancelled() &&
      github.event_name == 'pull_request' &&
      needs.get-changes.outputs.frontend == 'true'
    runs-on: ubuntu-latest
    needs:
      - get-changes
      - playwright

    steps:
      - uses: peter-evans/find-comment@v2
        id: test-results-comment
        with:
          issue-number: ${{ github.event.pull_request.number }}
          body-includes: Playwright failure test results

      - uses: actions/github-script@v6
        if: steps.test-results-comment.outputs.comment-id != 0
        with:
          script: |
            await github.rest.issues.deleteComment({
              repo: context.repo.repo,
              owner: context.repo.owner,
              comment_id: ${{ steps.test-results-comment.outputs.comment-id }}
            })
            console.log('Deleted comment with ID ${{ steps.test-results-comment.outputs.comment-id }}')

      - uses: peter-evans/create-or-update-comment@v2
        if: needs.playwright.result == 'failure'
        with:
          issue-number: ${{ github.event.pull_request.number }}
          body: |
            **Playwright failure test results**

            It looks like some of the Playwright tests failed. You can download the Playwright trace
            output for all playwright tests that have failed at the bottom of this page, under the
            "Artifacts" section:

            <https://github.com/${{ github.repository }}/actions/runs/${{ github.run_id }}>

            Read more about how to use this artifact here: <https://github.com/${{ github.repository }}/blob/main/frontend/test/playwright/README.md#debugging>

  #################
  # Documentation #
  #################

  emit-docs:
    name: Emit full-stack docs
    # https://github.com/actions/runner/issues/491#issuecomment-850884422
    if: |
      !failure() && !cancelled() &&
      (
        (
          github.event_name == 'push' &&
          github.repository == 'WordPress/openverse'
        ) ||
        (
          github.event_name == 'pull_request' &&
          github.event.pull_request.head.repo.owner.login == 'WordPress' &&
          github.actor != 'dependabot[bot]'
        )
      ) &&
      (needs.get-changes.outputs.frontend == 'true' || needs.get-changes.outputs.documentation == 'true') &&
      (needs.test-ing.result == 'success' || needs.test-ing.result == 'skipped') &&
      (needs.test-api.result == 'success' || needs.test-api.result == 'skipped') &&
      (needs.nuxt-build.result == 'success' || needs.nuxt-build.result == 'skipped')
    runs-on: ubuntu-latest
    needs:
      - get-changes
      - test-ing
      - test-api
      - nuxt-build

    steps:
      - name: Checkout repository
        uses: actions/checkout@v3

      - name: Setup CI env
        uses: ./.github/actions/setup-env
        with:
          github_token: ${{ secrets.GITHUB_TOKEN }}

      - name: Compile documentation
        uses: ./.github/actions/build-docs
        with:
          glotpress_username: ${{ secrets.MAKE_USERNAME }}
          glotpress_password: ${{ secrets.MAKE_LOGIN_PASSWORD }}
        # Docs will be located at `/tmp/docs`.

      - name: Recreate working directory # to avoid superfluous files from getting tracked automatically
        run: |
          cd ..
          sudo rm -rf openverse
          mkdir openverse

      - name: Checkout repository at `gh-pages` branch
        uses: actions/checkout@v3
        with:
          ref: gh-pages

      - name: Copy existing previews
        if: github.event_name == 'push'
        run: |
          mv /tmp/docs /tmp/gh-pages
          mv _preview /tmp/gh-pages/_preview

      - name: Replace preview of current PR
        if: github.event_name == 'pull_request'
        run: |
          cp -r . /tmp/gh-pages
          sudo rm -rf /tmp/gh-pages/_preview/${{ github.event.pull_request.number }}
          mv /tmp/docs /tmp/gh-pages/_preview/${{ github.event.pull_request.number }}

      - name: Deploy
        uses: peaceiris/actions-gh-pages@v3
        with:
          github_token: ${{ secrets.GITHUB_TOKEN }}
          publish_dir: /tmp/gh-pages
          force_orphan: true
          cname: docs.openverse.org

      - uses: peter-evans/find-comment@v2
        if: github.event_name == 'pull_request'
        id: final-preview-comment
        with:
          issue-number: ${{ github.event.pull_request.number }}
          body-includes: Full-stack documentation

      - uses: peter-evans/create-or-update-comment@v2
        if: github.event_name == 'pull_request'
        with:
          issue-number: ${{ github.event.pull_request.number }}
          comment-id: ${{ steps.final-preview-comment.outputs.comment-id }}
          edit-mode: replace
          body: |
            **Full-stack documentation**: <https://docs.openverse.org/_preview/${{ github.event.pull_request.number }}>

            Please note that GitHub pages takes a little time to deploy newly pushed code, if the links above don't work or you see old versions, wait 5 minutes and try again.

            You can check [the GitHub pages deployment action list](https://github.com/${{ github.repository }}/actions/workflows/pages/pages-build-deployment) to see the current status of the deployments.

      - name: Checkout repository # again, to enable cleaning
        uses: actions/checkout@v3
        if: success() || failure()

  #################
  # Docker images #
  #################

  publish-images:
    name: Publish Docker images
    runs-on: ubuntu-latest
    # prevent running on fork PRs
    if: |
      !failure() && !cancelled() &&
      github.event_name == 'push' &&
      github.repository == 'WordPress/openverse' &&
      needs.determine-images.outputs.do_publish == 'true' &&
      (needs.test-ing.result == 'success' || needs.test-ing.result == 'skipped') &&
      (needs.test-api.result == 'success' || needs.test-api.result == 'skipped') &&
      (needs.nuxt-build.result == 'success' || needs.nuxt-build.result == 'skipped')
    needs:
      - determine-images
      - get-image-tag
      - build-images
      - test-ing # test for ingestion server
      - test-api # test for API
      - nuxt-build # test for frontend
    permissions:
      packages: write
      contents: read
    strategy:
      fail-fast: false
      matrix: ${{ fromJson(needs.determine-images.outputs.publish_matrix) }}

    steps:
      - name: Log in to GitHub Docker Registry
        uses: docker/login-action@v2
        with:
          registry: https://ghcr.io
          username: ${{ github.actor }}
          password: ${{ secrets.GITHUB_TOKEN }}

      - name: Download image `${{ matrix.image }}`
        uses: actions/download-artifact@v3
        with:
          name: ${{ matrix.image }}
          path: /tmp

      - name: Load and tag image `${{ matrix.image }}` (latest & sha)
        run: |
          docker load --input /tmp/${{ matrix.image }}.tar
          docker tag openverse-${{ matrix.image }} \
            ghcr.io/wordpress/openverse-${{ matrix.image }}:latest
          docker tag openverse-${{ matrix.image }} \
            ghcr.io/wordpress/openverse-${{ matrix.image }}:${{ needs.get-image-tag.outputs.image_tag }}
          docker push --all-tags ghcr.io/wordpress/openverse-${{ matrix.image }}

  ##############
  # Deployment #
  ##############

  # See https://github.com/WordPress/openverse/issues/1033 for why
  # we don't use the standard reusable workflow approach for these.

  deploy-frontend:
    name: Deploy staging frontend
    runs-on: ubuntu-latest
    if: |
      !failure() && !cancelled() &&
      github.event_name == 'push' &&
      needs.get-changes.outputs.frontend == 'true' &&
      needs.playwright.result == 'success' &&
      needs.publish-images.result == 'success'
    needs:
      - get-changes
      - playwright
      - get-image-tag
      - publish-images
    steps:
      - name: Checkout repository
        uses: actions/checkout@v3

      - name: Dispatch workflow
        run: |
          gh workflow run \
            -f tag=${{ needs.get-image-tag.outputs.image_tag }} \
            -f actor=${{ github.actor }} \
            "Deployment: staging-nuxt"
        env:
          GITHUB_TOKEN: ${{ github.token }}

  deploy-api:
    name: Deploy staging API
    runs-on: ubuntu-latest
    if: |
      !failure() && !cancelled() &&
      github.event_name == 'push' &&
      needs.get-changes.outputs.api == 'true' &&
      needs.publish-images.result == 'success'
    needs:
      - get-changes
      - get-image-tag
      - publish-images
<<<<<<< HEAD
    uses: ./.github/workflows/deploy-staging-api.yml
    with:
      tag: ${{ needs.get-image-tag.outputs.image_tag }}
    secrets: inherit

  ################
  # Notification #
  ################

  send_report:
    name: Send Slack report
    runs-on: ubuntu-latest
    if: |
      !cancelled() &&
      github.event_name == 'push' &&
      github.repository == 'WordPress/openverse' &&
      (
        ((needs.get-changes.outputs.frontend == 'true' || needs.get-changes.outputs.documentation == 'true') && needs.emit-docs.result != 'success') ||
        (needs.determine-images.outputs.do_publish == 'true' && needs.publish-images.result != 'success') ||
        (needs.get-changes.outputs.frontend == 'true' && needs.deploy-frontend.result != 'success') ||
        (needs.get-changes.outputs.api == 'true' && needs.deploy-api.result != 'success')
      )
    needs: # the end products of the CI + CD workflow
      - get-changes
      - determine-images
      - emit-docs
      - publish-images
      - deploy-frontend
      - deploy-api

    steps:
      - name: Generate report
        id: report
        shell: python
        env:
          EMIT_DOCS_RESULT: ${{ needs.emit-docs.result }}
          PUBLISH_IMAGES_RESULT: ${{ needs.publish-images.result }}
          DEPLOY_FRONTEND_RESULT: ${{ needs.deploy-frontend.result }}
          DEPLOY_API_RESULT: ${{ needs.deploy-api.result }}
          SERVER_URL: ${{ github.server_url }}
          REPOSITORY: ${{ github.repository }}
          RUN_ID: ${{ github.run_id }}
        run: |
          import json
          import os
          import sys
          from collections import defaultdict

          server_url = os.environ.get("SERVER_URL")
          repository = os.environ.get("REPOSITORY")
          run_id = os.environ.get("RUN_ID")

          jobs = ["emit-docs", "publish-images", "deploy-frontend", "deploy-api"]

          results = {}
          counts = defaultdict(lambda: 0)

          for job_name in jobs:
              result = os.environ.get(f"{job_name.replace('-', '_')}_result".upper())
              results[job_name] = result
              counts[result] += 1

          payload = {
              "text": ", ".join(f"{count} {result}" for result, count in counts.items()),
              "blocks": [
                  {
                      "type": "section",
                      "text": {
                          "type": "mrkdwn",
                          "text": f"<{server_url}/{repository}/actions/runs/{run_id}|Click here to review the completed CI + CD workflow>.",
                      },
                  },
                  {
                      "type": "section",
                      "fields": [
                          {
                              "type": "mrkdwn",
                              "text": f"*{job_name}:*\n:workflow-{result}: {result}",
                          }
                          for job_name, result in results.items()
                      ],
                  },
              ],
          }

          with open(os.environ.get("GITHUB_OUTPUT"), "a") as gh_out:
              for dest in [sys.stdout, gh_out]:
                  print(f"payload={json.dumps(payload)}", file=dest)

      - name: Send report
        uses: slackapi/slack-github-action@v1.23.0
        with:
          payload: ${{ steps.report.outputs.payload }}
        env:
          SLACK_WEBHOOK_URL: ${{ secrets.SLACK_WEBHOOK_URL }}
=======
    steps:
      - name: Checkout repository
        uses: actions/checkout@v3

      - name: Dispatch workflow
        run: |
          gh workflow run \
            -f tag=${{ needs.get-image-tag.outputs.image_tag }} \
            -f actor=${{ github.actor }} \
            "Deployment: staging-api"
        env:
          GITHUB_TOKEN: ${{ github.token }}
>>>>>>> 10d757eb
<|MERGE_RESOLUTION|>--- conflicted
+++ resolved
@@ -778,11 +778,18 @@
       - get-changes
       - get-image-tag
       - publish-images
-<<<<<<< HEAD
-    uses: ./.github/workflows/deploy-staging-api.yml
-    with:
-      tag: ${{ needs.get-image-tag.outputs.image_tag }}
-    secrets: inherit
+    steps:
+      - name: Checkout repository
+        uses: actions/checkout@v3
+
+      - name: Dispatch workflow
+        run: |
+          gh workflow run \
+            -f tag=${{ needs.get-image-tag.outputs.image_tag }} \
+            -f actor=${{ github.actor }} \
+            "Deployment: staging-api"
+        env:
+          GITHUB_TOKEN: ${{ github.token }}
 
   ################
   # Notification #
@@ -873,18 +880,4 @@
         with:
           payload: ${{ steps.report.outputs.payload }}
         env:
-          SLACK_WEBHOOK_URL: ${{ secrets.SLACK_WEBHOOK_URL }}
-=======
-    steps:
-      - name: Checkout repository
-        uses: actions/checkout@v3
-
-      - name: Dispatch workflow
-        run: |
-          gh workflow run \
-            -f tag=${{ needs.get-image-tag.outputs.image_tag }} \
-            -f actor=${{ github.actor }} \
-            "Deployment: staging-api"
-        env:
-          GITHUB_TOKEN: ${{ github.token }}
->>>>>>> 10d757eb
+          SLACK_WEBHOOK_URL: ${{ secrets.SLACK_WEBHOOK_URL }}