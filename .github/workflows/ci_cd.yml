--- conflicted
+++ resolved
@@ -33,11 +33,8 @@
       api: ${{ steps.paths-filter.outputs.api }}
       ingestion_server: ${{ steps.paths-filter.outputs.ingestion_server }}
       frontend: ${{ steps.paths-filter.outputs.frontend }}
-<<<<<<< HEAD
+      documentation: ${{ steps.paths-filter.outputs.documentation }}
       workflow_ci_cd: ${{ steps.paths-filter.outputs.workflow_ci_cd }}
-=======
-      documentation: ${{ steps.paths-filter.outputs.documentation }}
->>>>>>> 562eb2b2
       changes: ${{ steps.paths-filter.outputs.changes }}
     steps:
       - name: Checkout repository
@@ -593,7 +590,11 @@
           github.actor != 'dependabot[bot]'
         )
       ) &&
-      (needs.get-changes.outputs.frontend == 'true' || needs.get-changes.outputs.documentation == 'true') &&
+      (
+        needs.get-changes.outputs.frontend == 'true' ||
+        needs.get-changes.outputs.documentation == 'true' ||
+        needs.get-changes.outputs.workflow_ci_cd == 'true'
+      ) &&
       (needs.test-ing.result == 'success' || needs.test-ing.result == 'skipped') &&
       (needs.test-api.result == 'success' || needs.test-api.result == 'skipped') &&
       (needs.nuxt-build.result == 'success' || needs.nuxt-build.result == 'skipped')
@@ -773,7 +774,7 @@
       !failure() && !cancelled() &&
       github.event_name == 'push' &&
       (
-        needs.get-changes.outputs.api == 'true' || ||
+        needs.get-changes.outputs.api == 'true' ||
         needs.get-changes.outputs.workflow_ci_cd == 'true'
       ) &&
       needs.publish-images.result == 'success'
@@ -806,10 +807,10 @@
       github.event_name == 'push' &&
       github.repository == 'WordPress/openverse' &&
       (
-        ((needs.get-changes.outputs.frontend == 'true' || needs.get-changes.outputs.documentation == 'true') && needs.emit-docs.result != 'success') ||
+        ((needs.get-changes.outputs.frontend == 'true' || needs.get-changes.outputs.documentation == 'true' || needs.get-changes.outputs.workflow_ci_cd == 'true') && needs.emit-docs.result != 'success') ||
         (needs.determine-images.outputs.do_publish == 'true' && needs.publish-images.result != 'success') ||
-        (needs.get-changes.outputs.frontend == 'true' && needs.deploy-frontend.result != 'success') ||
-        (needs.get-changes.outputs.api == 'true' && needs.deploy-api.result != 'success')
+        ((needs.get-changes.outputs.frontend == 'true' || needs.get-changes.outputs.workflow_ci_cd == 'true') && needs.deploy-frontend.result != 'success') ||
+        ((needs.get-changes.outputs.api == 'true' || needs.get-changes.outputs.workflow_ci_cd == 'true') && needs.deploy-api.result != 'success')
       )
     needs: # the end products of the CI + CD workflow
       - get-changes
