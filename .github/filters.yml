--- conflicted
+++ resolved
@@ -14,22 +14,15 @@
   - load_sample_data.sh
 ingestion_server:
   - ingestion_server/**
-<<<<<<< HEAD
   - docker/db/**
   - docker/es/**
   - docker/upstream_db/**
   - load_sample_data.sh
 frontend:
-=======
-  # Change to the CI + CD workflow should trigger complete workflow.
-  - .github/workflows/ci_cd.yml
-  frontend:
->>>>>>> 695b5ce8
   - frontend/**
   - package.json
   - pnpm-lock.yaml
   - pnpm-workspace.yaml
-<<<<<<< HEAD
   - tsconfig.json
   - .npmrc
   - .pnpmfile.cjs
@@ -38,24 +31,14 @@
   - docker/plausible/**
   - docker/plausible_db/**
   - setup_plausible.sh
-=======
-  - .npmrc
-  - .pnpmfile.cjs
-  # Change to the CI + CD workflow should trigger complete workflow.
-  - .github/workflows/ci_cd.yml
->>>>>>> 695b5ce8
 documentation:
   - documentation/**
   - frontend/**.mdx
   - frontend/.storybook/**
+  - frontend/.storybook/**
   - frontend/nuxt.config.ts
   - frontend/tailwind.config.js
   - frontend/src/styles/tailwind.css
-<<<<<<< HEAD
-=======
-  # Change to the CI + CD workflow should trigger complete workflow.
-  - .github/workflows/ci_cd.yml
->>>>>>> 695b5ce8
 lint:
   - prettier.config.js
   - .editorconfig
