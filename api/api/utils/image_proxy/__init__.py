import itertools
import logging
from dataclasses import dataclass
from typing import Literal
from urllib.parse import urlparse

from django.conf import settings
from django.http import HttpResponse
from rest_framework.exceptions import UnsupportedMediaType

import aiohttp
import django_redis
import sentry_sdk
from aiohttp.client_exceptions import ClientResponseError
from asgiref.sync import sync_to_async
from redis.exceptions import ConnectionError
from sentry_sdk import push_scope, set_context

from api.utils.aiohttp import get_aiohttp_session
from api.utils.asyncio import do_not_wait_for
from api.utils.image_proxy.exception import UpstreamThumbnailException
from api.utils.image_proxy.extension import get_image_extension
from api.utils.image_proxy.photon import get_photon_request_params
from api.utils.tallies import get_monthly_timestamp


parent_logger = logging.getLogger(__name__)

exception_iterator = itertools.count()

HEADERS = {
    "User-Agent": settings.OUTBOUND_USER_AGENT_TEMPLATE.format(
        purpose="ThumbnailGeneration"
    )
}

PHOTON_TYPES = {"gif", "jpg", "jpeg", "png", "webp"}
ORIGINAL_TYPES = {"svg"}

PHOTON = "photon"
ORIGINAL = "original"
THUMBNAIL_STRATEGY = Literal["photon_proxy", "original"]


@dataclass
class MediaInfo:
    media_provider: str
    media_identifier: str
    image_url: str


@dataclass
class RequestConfig:
    accept_header: str = "image/*"
    is_full_size: bool = False
    is_compressed: bool = True


def get_request_params_for_extension(
    ext: str,
    headers: dict[str, str],
    image_url: str,
    parsed_image_url: urlparse,
    request_config: RequestConfig,
) -> tuple[str, dict[str, str], dict[str, str]]:
    """
    Get the request params (url, params, headers) for the thumbnail proxy.
    If the image type is supported by photon, we use photon, and compute the necessary
    request params, if the file can be cached and returned as is (SVG), we do that,
    otherwise we raise UnsupportedMediaType exception.
    """
    if ext in PHOTON_TYPES:
        return get_photon_request_params(
            parsed_image_url,
            request_config.is_full_size,
            request_config.is_compressed,
            headers,
        )
    elif ext in ORIGINAL_TYPES:
        return image_url, {}, headers
    raise UnsupportedMediaType(
        f"Image extension {ext} is not supported by the thumbnail proxy."
    )


@sync_to_async
def _tally_response(
    tallies_conn,
    media_info: MediaInfo,
    month: str,
    domain: str,
    response: aiohttp.ClientResponse,
):
    """
    Tally image proxy response without waiting for Redis to respond.

    Pulled into a separate function to help reduce overload when skimming
    the `get` function, which is complex enough as is.
    """
<<<<<<< HEAD

    logger = parent_logger.getChild("_tally_response")

    with tallies_conn.pipeline() as tallies:
        tallies.incr(f"thumbnail_response_code:{month}:{response.status}"),
        tallies.incr(
            f"thumbnail_response_code_by_domain:{domain}:" f"{month}:{response.status}"
        )
        tallies.incr(
            f"thumbnail_response_code_by_provider:{media_info.media_provider}:"
            f"{month}:{response.status}"
        )
        try:
            tallies.execute()
        except ConnectionError:
            logger.warning(
                "Redis connect failed, thumbnail response codes not tallied."
            )


@sync_to_async
def _tally_client_response_errors(tallies, month: str, domain: str, status: int):
    logger = parent_logger.getChild("_tally_client_response_errors")
    try:
        tallies.incr(f"thumbnail_http_error:{domain}:{month}:{status}")
    except ConnectionError:
        logger.warning("Redis connect failed, thumbnail HTTP errors not tallied.")
=======
    tallies.incr(f"thumbnail_response_code:{month}:{response.status}")
    tallies.incr(
        f"thumbnail_response_code_by_domain:{domain}:" f"{month}:{response.status}"
    )
    tallies.incr(
        f"thumbnail_response_code_by_provider:{media_info.media_provider}:"
        f"{month}:{response.status}"
    )
>>>>>>> d8a60ad1


_UPSTREAM_TIMEOUT = aiohttp.ClientTimeout(15)


async def get(
    media_info: MediaInfo,
    request_config: RequestConfig = RequestConfig(),
) -> HttpResponse:
    """
    Retrieve the proxied image.

    Proxy an image through Photon if its file type is supported, else return the
    original image if the file type is SVG. Otherwise, raise an exception.
    """
    image_url = media_info.image_url
    media_identifier = media_info.media_identifier

    logger = parent_logger.getChild("get")
    tallies = django_redis.get_redis_connection("tallies")
    tallies_incr = sync_to_async(tallies.incr)
    month = get_monthly_timestamp()

    image_extension = await get_image_extension(image_url, media_identifier)

    headers = {"Accept": request_config.accept_header} | HEADERS

    parsed_image_url = urlparse(image_url)
    domain = parsed_image_url.netloc

    upstream_url, params, headers = get_request_params_for_extension(
        image_extension,
        headers,
        image_url,
        parsed_image_url,
        request_config,
    )

    try:
        session = await get_aiohttp_session()

        upstream_response = await session.get(
            upstream_url,
            timeout=_UPSTREAM_TIMEOUT,
            params=params,
            headers=headers,
        )
        do_not_wait_for(
            _tally_response(tallies, media_info, month, domain, upstream_response)
        )
        upstream_response.raise_for_status()
        status_code = upstream_response.status
        content_type = upstream_response.headers.get("Content-Type")
        logger.debug(
            "Image proxy response status: %s, content-type: %s",
            status_code,
            content_type,
        )
        content = await upstream_response.content.read()
        return HttpResponse(
            content,
            status=status_code,
            content_type=content_type,
        )
    except Exception as exc:
        exception_name = f"{exc.__class__.__module__}.{exc.__class__.__name__}"
        key = f"thumbnail_error:{exception_name}:{domain}:{month}"
        try:
            count = await tallies_incr(key)
        except ConnectionError:
            logger.warning("Redis connect failed, thumbnail errors not tallied.")
            # We will use a counter to space out Sentry logs.
            count = next(exception_iterator)

        if count <= settings.THUMBNAIL_ERROR_INITIAL_ALERT_THRESHOLD or (
            count % settings.THUMBNAIL_ERROR_REPEATED_ALERT_FREQUENCY == 0
        ):
            with push_scope() as scope:
                set_context(
                    "upstream_url",
                    {
                        "url": upstream_url,
                        "params": params,
                        "headers": headers,
                    },
                )
                scope.set_tag(
                    "occurrences", settings.THUMBNAIL_ERROR_REPEATED_ALERT_FREQUENCY
                )
                sentry_sdk.capture_exception(exc)
        if isinstance(exc, ClientResponseError):
            status = exc.status
            do_not_wait_for(
                _tally_client_response_errors(tallies, month, domain, status)
            )
            logger.warning(
                f"Failed to render thumbnail "
                f"{upstream_url=} {status=} "
                f"{media_info.media_provider=} "
                f"{exc.message=}"
            )
        raise UpstreamThumbnailException(f"Failed to render thumbnail. {exc}")<|MERGE_RESOLUTION|>--- conflicted
+++ resolved
@@ -97,12 +97,11 @@
     Pulled into a separate function to help reduce overload when skimming
     the `get` function, which is complex enough as is.
     """
-<<<<<<< HEAD
 
     logger = parent_logger.getChild("_tally_response")
 
     with tallies_conn.pipeline() as tallies:
-        tallies.incr(f"thumbnail_response_code:{month}:{response.status}"),
+        tallies.incr(f"thumbnail_response_code:{month}:{response.status}")
         tallies.incr(
             f"thumbnail_response_code_by_domain:{domain}:" f"{month}:{response.status}"
         )
@@ -125,16 +124,6 @@
         tallies.incr(f"thumbnail_http_error:{domain}:{month}:{status}")
     except ConnectionError:
         logger.warning("Redis connect failed, thumbnail HTTP errors not tallied.")
-=======
-    tallies.incr(f"thumbnail_response_code:{month}:{response.status}")
-    tallies.incr(
-        f"thumbnail_response_code_by_domain:{domain}:" f"{month}:{response.status}"
-    )
-    tallies.incr(
-        f"thumbnail_response_code_by_provider:{media_info.media_provider}:"
-        f"{month}:{response.status}"
-    )
->>>>>>> d8a60ad1
 
 
 _UPSTREAM_TIMEOUT = aiohttp.ClientTimeout(15)
