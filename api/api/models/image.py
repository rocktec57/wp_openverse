from django.conf import settings
from django.db import models

from uuslug import uuslug

from api.constants.media_types import IMAGE_TYPE
from api.models.media import (
    AbstractDeletedMedia,
    AbstractMedia,
    AbstractMediaDecision,
    AbstractMediaDecisionThrough,
    AbstractMediaList,
    AbstractMediaReport,
    AbstractSensitiveMedia,
)
from api.models.mixins import FileMixin


class ImageFileMixin(FileMixin):
    """
    This mixin adds fields related to image resolution to the standard file mixin.

    Do not use this as the sole base class.
    """

    width = models.IntegerField(
        blank=True,
        null=True,
        help_text="The width of the image in pixels. Not always available.",
    )
    height = models.IntegerField(
        blank=True,
        null=True,
        help_text="The height of the image in pixels. Not always available.",
    )

    @property
    def resolution_in_mp(self):  # ~ MP or megapixels
        return (self.width * self.height) / 1e6

    class Meta:
        abstract = True


class Image(ImageFileMixin, AbstractMedia):
    """
    One image media instance.

    Inherited fields
    ================
    category: eg. photograph, digitized_artwork & illustration
    """

    class Meta(AbstractMedia.Meta):
        db_table = "image"

    def get_absolute_url(self):
        """Enable the "View on site" link in the Django Admin."""

        from django.urls import reverse

        return reverse("image-detail", args=[str(self.identifier)])

    @property
    def sensitive(self) -> bool:
        return hasattr(self, "sensitive_image")


class DeletedImage(AbstractDeletedMedia):
    """
    Images deleted from the upstream source.

    Do not create instances of this model manually. Create an ``ImageReport`` instance
    instead.
    """

    media_class = Image
    es_index = settings.MEDIA_INDEX_MAPPING[IMAGE_TYPE]

    media_obj = models.OneToOneField(
        to="Image",
        to_field="identifier",
        on_delete=models.DO_NOTHING,
        primary_key=True,
        db_constraint=False,
        db_column="identifier",
        related_name="deleted_image",
        help_text="The reference to the deleted image.",
    )


class SensitiveImage(AbstractSensitiveMedia):
    """
    Images with verified sensitivity reports.

    Do not create instances of this model manually. Create an ``ImageReport`` instance
    instead.
    """

    media_class = Image
    es_index = settings.MEDIA_INDEX_MAPPING[IMAGE_TYPE]

    media_obj = models.OneToOneField(
        to="Image",
        to_field="identifier",
        on_delete=models.DO_NOTHING,
        primary_key=True,
        db_constraint=False,
        db_column="identifier",
        related_name="sensitive_image",
        help_text="The reference to the sensitive image.",
    )

    class Meta:
        db_table = "api_matureimage"


class ImageReport(AbstractMediaReport):
    """
    User-submitted report of an image.

    This contains an ``ImageDecision`` as well, if moderators have made a decision
    for this report.
    """

    media_class = Image

    media_obj = models.ForeignKey(
        to="Image",
        to_field="identifier",
        on_delete=models.DO_NOTHING,
        db_constraint=False,
        db_column="identifier",
        related_name="image_report",
        help_text="The reference to the image being reported.",
    )
    decision = models.ForeignKey(
        to="ImageDecision",
        on_delete=models.SET_NULL,
        blank=True,
        null=True,
        help_text="The moderation decision for this report.",
    )

    class Meta:
        db_table = "nsfw_reports"


class ImageDecision(AbstractMediaDecision):
    """Moderation decisions taken for images."""

    media_class = Image

    media_objs = models.ManyToManyField(
        to="Image",
        through="ImageDecisionThrough",
        help_text="The image items being moderated.",
    )


class ImageDecisionThrough(AbstractMediaDecisionThrough):
    """
    Many-to-many reference table for image decisions.

    This is made explicit (rather than using Django's default) so that the image can
    be referenced by `identifier` rather than an arbitrary `id`.
    """

    media_class = Image
    sensitive_media_class = SensitiveImage
    deleted_media_class = DeletedImage

    media_obj = models.ForeignKey(
        Image,
        to_field="identifier",
        on_delete=models.DO_NOTHING,
<<<<<<< HEAD
        db_constraint=False,
=======
>>>>>>> 70d71b31
        db_column="identifier",
        db_constraint=False,
    )
    decision = models.ForeignKey(ImageDecision, on_delete=models.CASCADE)


class ImageList(AbstractMediaList):
    """A list of images. Currently unused."""

    images = models.ManyToManyField(
        Image,
        related_name="lists",
        help_text="A list of identifier keys corresponding to images.",
    )

    class Meta:
        db_table = "imagelist"

    def save(self, *args, **kwargs):
        self.slug = uuslug(self.title, instance=self)
        super().save(*args, **kwargs)<|MERGE_RESOLUTION|>--- conflicted
+++ resolved
@@ -174,10 +174,6 @@
         Image,
         to_field="identifier",
         on_delete=models.DO_NOTHING,
-<<<<<<< HEAD
-        db_constraint=False,
-=======
->>>>>>> 70d71b31
         db_column="identifier",
         db_constraint=False,
     )
