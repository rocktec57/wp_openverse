import logging
import mimetypes

from django.conf import settings
from django.core.exceptions import ValidationError
from django.db import models
from django.urls import reverse
from django.utils.html import format_html

from elasticsearch import Elasticsearch, NotFoundError
from openverse_attribution.license import License

from api.constants.moderation import DecisionAction
from api.models.base import OpenLedgerModel
from api.models.mixins import ForeignIdentifierMixin, IdentifierMixin, MediaMixin


PENDING = "pending_review"
MATURE_FILTERED = "mature_filtered"
DEINDEXED = "deindexed"
NO_ACTION = "no_action"

MATURE = "mature"
DMCA = "dmca"
OTHER = "other"

parent_logger = logging.getLogger(__name__)


class AbstractMedia(
    IdentifierMixin, ForeignIdentifierMixin, MediaMixin, OpenLedgerModel
):
    """
    Generic model from which to inherit all media classes.

    This class stores information common to all media types indexed by Openverse.

    Properties
    ==========
    id: >-
        This is Django's automatic primary key, used for models that do not
        define one explicitly.
    """

    watermarked = models.BooleanField(blank=True, null=True)

    license = models.CharField(
        max_length=50,
        help_text="The name of license for the media.",
    )
    license_version = models.CharField(
        max_length=25,
        blank=True,
        null=True,
        help_text="The version of the media license.",
    )

    source = models.CharField(
        max_length=80,
        blank=True,
        null=True,
        db_index=True,
        help_text="The source of the data, meaning a particular dataset. "
        "Source and provider can be different. Eg: the Google Open "
        "Images dataset is source=openimages, but provider=flickr.",
    )
    last_synced_with_source = models.DateTimeField(blank=True, null=True, db_index=True)
    removed_from_source = models.BooleanField(default=False)

    view_count = models.IntegerField(
        blank=True,
        null=True,
        default=0,
    )

    tags = models.JSONField(
        blank=True,
        null=True,
        help_text="Tags with detailed metadata, such as accuracy.",
    )

    category = models.CharField(
        max_length=80,
        blank=True,
        null=True,
        db_index=True,
        help_text="The top-level classification of this media file.",
    )

    meta_data = models.JSONField(blank=True, null=True)

    @property
    def license_url(self) -> str | None:
        """A direct link to the license deed or legal terms."""

        if self.meta_data and (url := self.meta_data.get("license_url")):
            return url
<<<<<<< HEAD
        else:
            return License(self.license.lower(), self.license_version).url
=======
        try:
            lic = License(self.license.lower())
        except ValueError:
            return None
        return lic.url(self.license_version)
>>>>>>> 5da3e426

    @property
    def attribution(self) -> str | None:
        """Legally valid attribution for the media item in plain-text English."""

<<<<<<< HEAD
        return License(self.license.lower(), self.license_version).get_attribution_text(
=======
        try:
            lic = License(self.license)
        except ValueError:
            return None
        return lic.attribution(
>>>>>>> 5da3e426
            self.title,
            self.creator,
            self.license_url,
        )

    class Meta:
        """
        Meta class for all media types indexed by Openverse.

        All concrete media classes should inherit their Meta class from this.
        """

        ordering = ["-created_on"]
        abstract = True
        constraints = [
            models.UniqueConstraint(
                fields=["foreign_identifier", "provider"],
                name="unique_provider_%(class)s",  # populated by concrete model
            ),
        ]

    def __str__(self):
        """
        Return the string representation of the model, used in the Django admin site.

        :return: the string representation of the model
        """

        return f"{self.__class__.__name__}: {self.identifier}"


class AbstractMediaReport(models.Model):
    """
    Generic model from which to inherit all reported media classes.

    'Reported' here refers to content reports such as sensitive, copyright-violating or
    deleted content. Subclasses must populate the field ``media_class``.
    """

    media_class: type[models.Model] = None
    """the model class associated with this media type e.g. ``Image`` or ``Audio``"""

    REPORT_CHOICES = [(MATURE, MATURE), (DMCA, DMCA), (OTHER, OTHER)]

    STATUS_CHOICES = [
        (PENDING, PENDING),
        (MATURE_FILTERED, MATURE_FILTERED),
        (DEINDEXED, DEINDEXED),
        (NO_ACTION, NO_ACTION),
    ]

    created_at = models.DateTimeField(auto_now_add=True)

    media_obj = models.ForeignKey(
        to="AbstractMedia",
        to_field="identifier",
        on_delete=models.DO_NOTHING,
        db_constraint=False,
        db_column="identifier",
        related_name="abstract_media_report",
        help_text="The reference to the media being reported.",
    )
    """
    There can be many reports associated with a single media item, hence foreign key.
    Sub-classes must override this field to point to a concrete sub-class of
    ``AbstractMedia``.
    """

    reason = models.CharField(
        max_length=20,
        choices=REPORT_CHOICES,
        help_text="The reason to report media to Openverse.",
    )
    description = models.TextField(
        max_length=500,
        blank=True,
        null=True,
        help_text="The explanation on why media is being reported.",
    )
    status = models.CharField(max_length=20, choices=STATUS_CHOICES, default=PENDING)
    """
    All statuses except ``PENDING`` are deprecated. Instead refer to the
    property ``is_pending``.
    """

    decision = models.ForeignKey(
        to="AbstractMediaDecision",
        on_delete=models.SET_NULL,
        blank=True,
        null=True,
        help_text="The moderation decision for this report.",
    )

    class Meta:
        abstract = True

    def clean(self):
        """Clean fields and raise errors that can be handled by Django Admin."""

        if not self.media_class.objects.filter(identifier=self.media_obj_id).exists():
            raise ValidationError(
                f"No '{self.media_class.__name__}' instance "
                f"with identifier '{self.media_obj_id}'."
            )

    def media_url(self, request=None) -> str:
        """
        Build the URL of the media item. This uses ``reverse`` and
        ``request.build_absolute_uri`` to build the URL without having to worry
        about canonical URL or trailing slashes.

        :param request: the current request object, to get absolute URLs
        :return: the URL of the media item
        """

        url = reverse(
            f"{self.media_class.__name__.lower()}-detail",
            args=[self.media_obj_id],
        )
        if request is not None:
            url = request.build_absolute_uri(url)
        return url

    def url(self, request=None) -> str:
        url = self.media_url(request)
        return format_html(f"<a href={url}>{url}</a>")

    @property
    def is_pending(self) -> bool:
        """
        Determine if the report has not been moderated and does not have an
        associated decision. Use the inverse of this function to determine
        if a report has been reviewed and moderated.

        :return: whether the report is in the "pending" state
        """

        return self.decision_id is None

    def save(self, *args, **kwargs):
        """Perform a clean, and then save changes to the DB."""

        self.clean()
        super().save(*args, **kwargs)


class AbstractMediaDecision(OpenLedgerModel):
    """Generic model from which to inherit all moderation decision classes."""

    media_class: type[models.Model] = None
    """the model class associated with this media type e.g. ``Image`` or ``Audio``"""

    moderator = models.ForeignKey(
        to="auth.User",
        on_delete=models.DO_NOTHING,
        help_text="The moderator who undertook this decision.",
    )
    """
    The ``User`` referenced by this field must be a part of the moderators'
    group.
    """

    media_objs = models.ManyToManyField(
        to="AbstractMedia",
        db_constraint=False,
        help_text="The media items being moderated.",
    )
    """
    This is a many-to-many relation, using a bridge table, to enable bulk
    moderation which applies a single action to more than one media items.
    """

    notes = models.TextField(
        max_length=500,
        blank=True,
        null=True,
        help_text="The moderator's explanation for the decision or additional notes.",
    )

    action = models.CharField(
        max_length=32,
        choices=DecisionAction.choices,
        help_text="Action taken by the moderator.",
    )

    class Meta:
        abstract = True

    # TODO: Implement ``clean`` and ``save``, if needed.


class PerformIndexUpdateMixin:
    @property
    def indexes(self):
        return [self.es_index, f"{self.es_index}-filtered"]

    def _perform_index_update(self, method: str, raise_errors: bool, **es_method_args):
        """
        Call ``method`` on the Elasticsearch client.

        Automatically handles ``DoesNotExist`` warnings, forces a refresh,
        and calls the method for origin and filtered indexes.
        """
        logger = parent_logger.getChild("PerformIndexUpdateMixin._perform_index_update")
        es: Elasticsearch = settings.ES

        try:
            document_id = self.media_obj.id
        except self.media_class.DoesNotExist:
            if raise_errors:
                raise ValidationError(
                    f"No '{self.media_class.__name__}' instance "
                    f"with identifier {self.media_obj.identifier}."
                )

        for index in self.indexes:
            try:
                getattr(es, method)(
                    index=index,
                    id=document_id,
                    refresh=True,
                    **es_method_args,
                )
            except NotFoundError:
                # This is expected for the filtered index, but we should still
                # log, just in case.
                logger.warning(
                    f"Document with _id {document_id} not found "
                    f"in {index} index. No update performed."
                )
                continue


class AbstractDeletedMedia(PerformIndexUpdateMixin, OpenLedgerModel):
    """
    Generic model from which to inherit all deleted media classes.

    'Deleted' here refers to media which has been deleted at the source or intentionally
    de-indexed by us. Unlike sensitive reports, this action is irreversible. Subclasses
    must populate ``media_class`` and ``es_index`` fields.
    """

    media_class: type[models.Model] = None
    """the model class associated with this media type e.g. ``Image`` or ``Audio``"""
    es_index: str = None
    """the name of the ES index from ``settings.MEDIA_INDEX_MAPPING``"""

    media_obj = models.OneToOneField(
        to="AbstractMedia",
        to_field="identifier",
        on_delete=models.DO_NOTHING,
        primary_key=True,
        db_constraint=False,
        db_column="identifier",
        related_name="deleted_abstract_media",
        help_text="The reference to the deleted media.",
    )
    """
    Sub-classes must override this field to point to a concrete sub-class of
    ``AbstractMedia``.
    """

    class Meta:
        abstract = True

    def _update_es(self, raise_errors: bool) -> models.Model:
        self._perform_index_update(
            "delete",
            raise_errors,
        )

    def save(self, *args, **kwargs):
        self._update_es(True)
        super().save(*args, **kwargs)
        self.media_obj.delete()  # remove the actual model instance


class AbstractSensitiveMedia(PerformIndexUpdateMixin, models.Model):
    """
    Generic model from which to inherit all sensitive media classes.

    Subclasses must populate ``media_class`` and ``es_index`` fields.
    """

    media_class: type[models.Model] = None
    """the model class associated with this media type e.g. ``Image`` or ``Audio``"""
    es_index: str = None
    """the name of the ES index from ``settings.MEDIA_INDEX_MAPPING``"""

    created_on = models.DateTimeField(auto_now_add=True)

    media_obj = models.OneToOneField(
        to="AbstractMedia",
        to_field="identifier",
        on_delete=models.DO_NOTHING,
        primary_key=True,
        db_constraint=False,
        db_column="identifier",
        related_name="sensitive_abstract_media",
        help_text="The reference to the sensitive media.",
    )
    """
    Sub-classes must override this field to point to a concrete sub-class of
    ``AbstractMedia``.
    """

    class Meta:
        abstract = True

    def _update_es(self, is_mature: bool, raise_errors: bool):
        """
        Update the Elasticsearch document associated with the given model.

        :param is_mature: whether to mark the media item as mature
        :param raise_errors: whether to raise an error if the no media item is found
        """
        self._perform_index_update(
            "update",
            raise_errors,
            doc={"mature": is_mature},
        )

    def save(self, *args, **kwargs):
        self._update_es(True, True)
        super().save(*args, **kwargs)

    def delete(self, *args, **kwargs):
        self._update_es(False, False)
        super().delete(*args, **kwargs)


class AbstractMediaList(OpenLedgerModel):
    """
    Generic model from which to inherit media lists.

    Each subclass should define its own `ManyToManyField` to point to a subclass of
    `AbstractMedia`.
    """

    title = models.CharField(max_length=2000, help_text="Display name")
    slug = models.CharField(
        max_length=200,
        help_text="A unique identifier used to make a friendly URL for "
        "downstream API consumers.",
        unique=True,
        db_index=True,
    )
    auth = models.CharField(
        max_length=64,
        help_text="A randomly generated string assigned upon list creation. "
        "Used to authenticate updates and deletions.",
    )

    class Meta:
        abstract = True


class AbstractAltFile:
    """
    This is not a Django model.

    This Python class serves as the schema for an alternative file. An alt file
    provides alternative qualities, formats and resolutions that are available
    from the provider that are not canonical.

    The schema of the class must correspond to that of the
    :py:class:`api.models.mixins.FileMixin` class.
    """

    def __init__(self, attrs):
        self.url = attrs.get("url")
        self.filesize = attrs.get("filesize")
        self.filetype = attrs.get("filetype")

    @property
    def size_in_mib(self):  # ~ MiB or mibibytes
        return self.filesize / 2**20

    @property
    def size_in_mb(self):  # ~ MB or megabytes
        return self.filesize / 1e6

    @property
    def mime_type(self):
        """
        Get the MIME type of the file inferred from the extension of the file.

        :return: the inferred MIME type of the file
        """

        return mimetypes.types_map[f".{self.filetype}"]<|MERGE_RESOLUTION|>--- conflicted
+++ resolved
@@ -95,34 +95,26 @@
 
         if self.meta_data and (url := self.meta_data.get("license_url")):
             return url
-<<<<<<< HEAD
-        else:
+        try:
             return License(self.license.lower(), self.license_version).url
-=======
-        try:
-            lic = License(self.license.lower())
         except ValueError:
             return None
-        return lic.url(self.license_version)
->>>>>>> 5da3e426
 
     @property
     def attribution(self) -> str | None:
         """Legally valid attribution for the media item in plain-text English."""
 
-<<<<<<< HEAD
-        return License(self.license.lower(), self.license_version).get_attribution_text(
-=======
         try:
-            lic = License(self.license)
+            return License(
+                self.license.lower(),
+                self.license_version,
+            ).get_attribution_text(
+                self.title,
+                self.creator,
+                self.license_url,
+            )
         except ValueError:
             return None
-        return lic.attribution(
->>>>>>> 5da3e426
-            self.title,
-            self.creator,
-            self.license_url,
-        )
 
     class Meta:
         """
