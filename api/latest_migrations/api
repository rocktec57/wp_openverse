--- conflicted
+++ resolved
@@ -2,8 +2,4 @@
 # If you have a merge conflict in this file, it means you need to run:
 #     manage.py makemigrations --merge
 # in order to resolve the conflict between migrations.
-<<<<<<< HEAD
-0067_do_nothing_in_through_model_media_obj
-=======
-0067_alter_audiodecisionthrough_media_obj_and_more
->>>>>>> 70d71b31
+0067_alter_audiodecisionthrough_media_obj_and_more