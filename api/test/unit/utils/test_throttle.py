from test.factory.models.image import ImageFactory
from test.factory.models.oauth2 import AccessTokenFactory

<<<<<<< HEAD
from django.http import HttpResponse
=======
from django.core.cache import cache
from rest_framework.settings import api_settings
>>>>>>> d8a60ad1
from rest_framework.test import force_authenticate
from rest_framework.views import APIView

import pytest

<<<<<<< HEAD
from api.models.oauth import ThrottledApplication
from api.utils.throttle import (
    AbstractAnonRateThrottle,
    AbstractOAuth2IdRateThrottle,
    BurstRateThrottle,
    TenPerDay,
)


cache_availability_params = pytest.mark.parametrize(
    "is_cache_reachable, cache_name",
    [(True, "throttle_cache"), (False, "unreachable_throttle_cache")],
)


@pytest.fixture(autouse=True)
def throttle_cache(django_cache, monkeypatch):
    cache = django_cache
    monkeypatch.setattr("rest_framework.throttling.SimpleRateThrottle.cache", cache)
    yield cache


@pytest.fixture
def unreachable_throttle_cache(unreachable_django_cache, monkeypatch):
    cache = unreachable_django_cache
    monkeypatch.setattr("rest_framework.throttling.SimpleRateThrottle.cache", cache)
    yield cache
=======
from api.utils import throttle
from api.views.media_views import MediaViewSet


@pytest.fixture(autouse=True)
def enable_throttles(settings):
    # Stash current settings so we can revert them after the test
    original_default_throttle_rates = api_settings.DEFAULT_THROTTLE_RATES

    # Put settings into base Django settings from which DRF reads
    # settings when we call `api_settings.reload()`
    settings.REST_FRAMEWORK["DEFAULT_THROTTLE_RATES"] = settings.DEFAULT_THROTTLE_RATES
    settings.REST_FRAMEWORK[
        "DEFAULT_THROTTLE_CLASSES"
    ] = settings.DEFAULT_THROTTLE_CLASSES

    # Reload the settings and read them from base Django settings
    # Also handles importing classes from class strings, etc
    api_settings.reload()

    # Put the parsed/imported default throttle classes onto the base media view set
    # to emulate the application startup. Without this, MediaViewSet has cached the
    # initial setting and won't re-retrieve it after we've called `api_settings.reload`
    MediaViewSet.throttle_classes = api_settings.DEFAULT_THROTTLE_CLASSES
    throttle.SimpleRateThrottle.THROTTLE_RATES = api_settings.DEFAULT_THROTTLE_RATES

    yield

    # Set everything back as it was before and reload settings again
    del settings.REST_FRAMEWORK["DEFAULT_THROTTLE_CLASSES"]
    settings.REST_FRAMEWORK["DEFAULT_THROTTLE_RATES"] = original_default_throttle_rates
    api_settings.reload()
    MediaViewSet.throttle_classes = api_settings.DEFAULT_THROTTLE_CLASSES
    throttle.SimpleRateThrottle.THROTTLE_RATES = api_settings.DEFAULT_THROTTLE_RATES
>>>>>>> d8a60ad1


@pytest.fixture
def access_token():
    token = AccessTokenFactory.create()
    token.application.verified = True
    token.application.save()
    return token


@pytest.fixture
def authed_request(access_token, request_factory):
    request = request_factory.get("/")

    force_authenticate(request, token=access_token.token)

    return request


@pytest.fixture
def view():
    return APIView()


def _gather_applied_rate_limit_scopes(api_response):
    scopes = set()
    for header in api_response.headers:
        if "X-RateLimit-Limit" in header:
            scopes.add(header.replace("X-RateLimit-Limit-", ""))

    return scopes


@pytest.mark.django_db
<<<<<<< HEAD
def test_anon_rate_throttle_returns_formatted_cache_key_for_anonymous_request(
    throttle_class, request_factory, view
):
    request = request_factory.get("/")
    throttle = throttle_class()
    assert throttle.get_cache_key(view.initialize_request(request), view) is not None
=======
def test_anon_rate_limit_used_default_throttles(api_client):
    res = api_client.get("/v1/images/")
    applied_scopes = _gather_applied_rate_limit_scopes(res)

    anon_scopes = {
        throttle.BurstRateThrottle.scope,
        throttle.SustainedRateThrottle.scope,
    }

    assert anon_scopes == applied_scopes


@pytest.mark.django_db
def test_anon_frontend_referrer_used_default_throttles(api_client):
    res = api_client.get("/v1/images/", headers={"Referrer": "openverse.org"})
    applied_scopes = _gather_applied_rate_limit_scopes(res)

    ov_referrer_scopes = {
        throttle.OpenverseReferrerBurstRateThrottle.scope,
        throttle.OpenverseReferrerSustainedRateThrottle.scope,
    }
>>>>>>> d8a60ad1

    assert ov_referrer_scopes == applied_scopes


@pytest.mark.django_db
@pytest.mark.parametrize(
    "rate_limit_model, expected_scopes",
    (
        pytest.param(
            "standard",
            {
                throttle.OAuth2IdBurstRateThrottle.scope,
                throttle.OAuth2IdSustainedRateThrottle.scope,
            },
            id="standard",
        ),
        pytest.param(
            "enhanced",
            {
                throttle.EnhancedOAuth2IdBurstRateThrottle.scope,
                throttle.EnhancedOAuth2IdSustainedRateThrottle.scope,
            },
            id="enhanced",
        ),
        pytest.param(
            "exempt",
            # Exempted requests have _no_ throttle class applied to them
            # This is a safe test because otherwise the anon scopes would apply
            # No scopes _must_ mean an exempt token, so long as the anon tests
            # are also working
            set(),
            id="exempt",
        ),
    ),
)
def test_oauth_rate_limit_used_default_throttles(
    rate_limit_model, expected_scopes, api_client, access_token
):
    access_token.application.rate_limit_model = rate_limit_model
    access_token.application.save()

    res = api_client.get(
        "/v1/images/", headers={"Authorization": f"Bearer {access_token.token}"}
    )
    applied_scopes = _gather_applied_rate_limit_scopes(res)

    assert expected_scopes == applied_scopes


@pytest.mark.django_db
def test_anon_rate_limit_used_thumbnail(api_client):
    image = ImageFactory.create()
    res = api_client.get(f"/v1/images/{image.identifier}/thumb/")
    applied_scopes = _gather_applied_rate_limit_scopes(res)

    anon_scopes = {
        throttle.AnonThumbnailRateThrottle.scope,
    }

    assert anon_scopes == applied_scopes


@pytest.mark.django_db
def test_anon_frontend_referrer_used_thumbnail(api_client):
    image = ImageFactory.create()
    res = api_client.get(
        f"/v1/images/{image.identifier}/thumb/", headers={"Referrer": "openverse.org"}
    )
    applied_scopes = _gather_applied_rate_limit_scopes(res)

    ov_referrer_scopes = {
        throttle.OpenverseReferrerAnonThumbnailRateThrottle.scope,
    }

    assert ov_referrer_scopes == applied_scopes


@pytest.mark.django_db
@pytest.mark.parametrize(
    "rate_limit_model, expected_scopes",
    (
        pytest.param(
            "standard",
            {throttle.OAuth2IdThumbnailRateThrottle.scope},
            id="standard",
        ),
        pytest.param(
            "enhanced",
            {throttle.OAuth2IdThumbnailRateThrottle.scope},
            id="enhanced",
        ),
        pytest.param(
            "exempt",
            # See note on test_oauth_rate_limit_used_default_throttles's
            # `exempt` entry. The same applies here. Exempt tokens should
            # have _no_ scopes applied.
            set(),
            id="exempt",
        ),
    ),
)
def test_oauth_rate_limit_used_thumbnail(
    rate_limit_model, expected_scopes, api_client, access_token
):
    # All oauth token scopes use the base oauth thumbnail rate limit
    access_token.application.rate_limit_model = rate_limit_model
    access_token.application.save()
    image = ImageFactory.create()

    res = api_client.get(
        f"/v1/images/{image.identifier}/thumb/",
        headers={"Authorization": f"Bearer {access_token.token}"},
    )
    applied_scopes = _gather_applied_rate_limit_scopes(res)

    assert expected_scopes == applied_scopes


@pytest.mark.django_db
@cache_availability_params
def test_rate_limit_headers(request_factory, is_cache_reachable, cache_name, request):
    request.getfixturevalue(cache_name)

    limit = 2  # number of allowed requests, we will go 1 above this limit

    class DummyThrottle(throttle.BurstRateThrottle):
        THROTTLE_RATES = {"anon_burst": f"{limit}/hour"}

    class ThrottledView(APIView):
        throttle_classes = [DummyThrottle]

        def get(self, request):
            return HttpResponse("ok")

    view = ThrottledView().as_view()
    request = request_factory.get("/")

    # Send limit + 1 requests. The last one should be throttled.
    for idx in range(1, limit + 2):
        response = view(request)
        headers = [h for h in response.headers.items() if "X-RateLimit" in h[0]]

        if is_cache_reachable:
            # Assert that request returns 429 response if limit has been exceeded.
            assert response.status_code == 429 if idx == limit + 1 else 200
            # Assert that the 'Available' header constantly decrements, but not below zero.
            assert [
                ("X-RateLimit-Limit-anon_burst", f"{limit}/hour"),
                ("X-RateLimit-Available-anon_burst", str(max(0, limit - idx))),
            ] == headers
        else:
            # Throttling gets disabled if Redis cannot cache request history.
            assert response.status_code == 200
            # Headers are not set if Redis cannot cache request history.
            assert not headers


@pytest.mark.django_db
@cache_availability_params
def test_rate_limit_headers_when_no_scope(
    request_factory, is_cache_reachable, cache_name, request
):
    request.getfixturevalue(cache_name)

    limit = 10  # number of allowed requests, we will go 1 above this limit

    class ThrottledView(APIView):
        throttle_classes = [throttle.TenPerDay]

        def get(self, request):
            return HttpResponse("ok")

    view = ThrottledView().as_view()
    request = request_factory.get("/")

    # Send limit + 1 requests. The last one should be throttled.
    for idx in range(1, limit + 2):
        response = view(request)
        headers = [h for h in response.headers.items() if "X-RateLimit" in h[0]]

        if is_cache_reachable:
            # Assert that request returns 429 response if limit has been exceeded.
            assert response.status_code == 429 if idx == limit + 1 else 200
            # Assert that headers match the throttle class.
            assert [
                ("X-RateLimit-Limit-tenperday", "10/day"),
                ("X-RateLimit-Available-tenperday", str(max(0, limit - idx))),
            ] == headers
        else:
            # Throttling gets disabled if Redis cannot cache request history.
            assert response.status_code == 200
            # Headers are not set if Redis cannot cache request history.
            assert not headers<|MERGE_RESOLUTION|>--- conflicted
+++ resolved
@@ -1,25 +1,15 @@
 from test.factory.models.image import ImageFactory
 from test.factory.models.oauth2 import AccessTokenFactory
 
-<<<<<<< HEAD
 from django.http import HttpResponse
-=======
-from django.core.cache import cache
 from rest_framework.settings import api_settings
->>>>>>> d8a60ad1
 from rest_framework.test import force_authenticate
 from rest_framework.views import APIView
 
 import pytest
 
-<<<<<<< HEAD
-from api.models.oauth import ThrottledApplication
-from api.utils.throttle import (
-    AbstractAnonRateThrottle,
-    AbstractOAuth2IdRateThrottle,
-    BurstRateThrottle,
-    TenPerDay,
-)
+from api.utils import throttle
+from api.views.media_views import MediaViewSet
 
 
 cache_availability_params = pytest.mark.parametrize(
@@ -40,9 +30,6 @@
     cache = unreachable_django_cache
     monkeypatch.setattr("rest_framework.throttling.SimpleRateThrottle.cache", cache)
     yield cache
-=======
-from api.utils import throttle
-from api.views.media_views import MediaViewSet
 
 
 @pytest.fixture(autouse=True)
@@ -75,7 +62,6 @@
     api_settings.reload()
     MediaViewSet.throttle_classes = api_settings.DEFAULT_THROTTLE_CLASSES
     throttle.SimpleRateThrottle.THROTTLE_RATES = api_settings.DEFAULT_THROTTLE_RATES
->>>>>>> d8a60ad1
 
 
 @pytest.fixture
@@ -110,14 +96,6 @@
 
 
 @pytest.mark.django_db
-<<<<<<< HEAD
-def test_anon_rate_throttle_returns_formatted_cache_key_for_anonymous_request(
-    throttle_class, request_factory, view
-):
-    request = request_factory.get("/")
-    throttle = throttle_class()
-    assert throttle.get_cache_key(view.initialize_request(request), view) is not None
-=======
 def test_anon_rate_limit_used_default_throttles(api_client):
     res = api_client.get("/v1/images/")
     applied_scopes = _gather_applied_rate_limit_scopes(res)
@@ -139,7 +117,6 @@
         throttle.OpenverseReferrerBurstRateThrottle.scope,
         throttle.OpenverseReferrerSustainedRateThrottle.scope,
     }
->>>>>>> d8a60ad1
 
     assert ov_referrer_scopes == applied_scopes
 
@@ -277,7 +254,7 @@
     view = ThrottledView().as_view()
     request = request_factory.get("/")
 
-    # Send limit + 1 requests. The last one should be throttled.
+    # Send three requests. The third one should be throttled.
     for idx in range(1, limit + 2):
         response = view(request)
         headers = [h for h in response.headers.items() if "X-RateLimit" in h[0]]
