<template>
  <div class="browse-page">
    <div class="search columns">
      <div class="desk:hidden">
        <AppModal v-if="isFilterVisible" @close="onToggleSearchGridFilter">
          <SearchGridFilter @onSearchFilterChanged="onSearchFormSubmit" />
        </AppModal>
      </div>
      <aside
        v-if="isFilterVisible"
        class="column is-narrow grid-sidebar is-hidden-touch full-height-sticky"
      >
        <SearchGridFilter @onSearchFilterChanged="onSearchFormSubmit" />
      </aside>
      <div class="column search-grid-ctr">
        <SearchGridForm @onSearchFormSubmit="onSearchFormSubmit" />
        <SearchTypeTabs />
        <FilterDisplay v-if="shouldShowFilterTags" />
        <NuxtChild :key="$route.path" @onLoadMoreImages="onLoadMoreImages" />
      </div>
    </div>
  </div>
</template>
<script>
import {
  FETCH_MEDIA,
  SET_SEARCH_TYPE_FROM_URL,
} from '~/store-modules/action-types'
import {
  SET_QUERY,
  SET_FILTER_IS_VISIBLE,
  SET_FILTERS_FROM_URL,
} from '~/store-modules/mutation-types'
import { queryStringToQueryData } from '~/utils/search-query-transform'
import local from '~/utils/local'
<<<<<<< HEAD
import { screenWidth } from '~/utils/getBrowserInfo'
import iframeHeight from '~/mixins/iframeHeight'
import { IMAGE } from '~/constants/media'
=======
import { screenWidth } from '~/utils/get-browser-info'
import iframeHeight from '~/mixins/iframe-height'
>>>>>>> 3ecccd48

const BrowsePage = {
  name: 'browse-page',
  mixins: [iframeHeight],
  layout({ store }) {
    return store.state.isEmbedded ? 'embedded' : 'default'
  },
  scrollToTop: false,
  async fetch() {
    if (process.server) {
      const query = queryStringToQueryData(this.$route.fullPath)
      this.$store.commit(SET_QUERY, { query })
    }
    await this.$store.dispatch(SET_SEARCH_TYPE_FROM_URL, {
      url: this.$route.fullPath,
    })
    this.$store.commit(SET_FILTERS_FROM_URL, { url: this.$route.fullPath })
    if (!this.$store.state.images.length) {
      await this.$store.dispatch(FETCH_MEDIA, {
        ...this.$store.state.query,
        mediaType: IMAGE,
      })
    }
  },
  mounted() {
    const localFilterState = () =>
      local.get(process.env.filterStorageKey)
        ? local.get(process.env.filterStorageKey) === 'true'
        : true

    const MIN_SCREEN_WIDTH_FILTER_VISIBLE_BY_DEFAULT = 800
    const isDesktop = () =>
      screenWidth() > MIN_SCREEN_WIDTH_FILTER_VISIBLE_BY_DEFAULT

    this.$store.commit(SET_FILTER_IS_VISIBLE, {
      isFilterVisible: isDesktop() ? localFilterState() : false,
    })
  },
  computed: {
    query() {
      return this.$store.state.query
    },
    isFilterVisible() {
      return this.$store.state.isFilterVisible
    },
  },
  methods: {
    getImages(params) {
      this.$store.dispatch(FETCH_MEDIA, { ...params, mediaType: IMAGE })
    },
    onLoadMoreImages(searchParams) {
      this.getImages(searchParams)
    },
    onSearchFormSubmit(searchParams) {
      this.$store.commit(SET_QUERY, searchParams)
    },
    onToggleSearchGridFilter() {
      this.$store.commit(SET_FILTER_IS_VISIBLE, {
        isFilterVisible: !this.isFilterVisible,
      })
    },
    shouldShowFilterTags() {
      return (
        this.$route.path === '/search/' || this.$route.path === '/search/image'
      )
    },
  },
  watch: {
    query(newQuery) {
      if (newQuery) {
        const newPath = this.localePath({
          path: this.$route.path,
          query: this.$store.state.query,
        })
        this.$router.push(newPath)
        this.getImages(newQuery)
      }
    },
  },
}

export default BrowsePage
</script>

<style lang="scss" scoped>
@import '~/styles/results-page.scss';
</style><|MERGE_RESOLUTION|>--- conflicted
+++ resolved
@@ -33,14 +33,9 @@
 } from '~/store-modules/mutation-types'
 import { queryStringToQueryData } from '~/utils/search-query-transform'
 import local from '~/utils/local'
-<<<<<<< HEAD
-import { screenWidth } from '~/utils/getBrowserInfo'
-import iframeHeight from '~/mixins/iframeHeight'
-import { IMAGE } from '~/constants/media'
-=======
 import { screenWidth } from '~/utils/get-browser-info'
 import iframeHeight from '~/mixins/iframe-height'
->>>>>>> 3ecccd48
+import { IMAGE } from '~/constants/media'
 
 const BrowsePage = {
   name: 'browse-page',
