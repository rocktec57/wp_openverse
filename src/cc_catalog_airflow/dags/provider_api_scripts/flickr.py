"""
Content Provider:       Flickr

ETL Process:            Use the API to identify all CC licensed images.

Output:                 TSV file containing the images and the
                        respective meta-data.

Notes:                  https://www.flickr.com/help/terms/api
                        Rate limit: 3600 requests per hour.
"""

import argparse
from datetime import datetime, timedelta, timezone
import logging
import os

import lxml.html as html

from common.requester import DelayedRequester
from common.storage import image

logging.basicConfig(
    format='%(asctime)s - %(name)s - %(levelname)s:  %(message)s',
    level=logging.INFO
)

logger = logging.getLogger(__name__)

DELAY = 1.0
LIMIT = 500
MAX_TAG_STRING_LENGTH = 2000
MAX_DESCRIPTION_LENGTH = 2000
PROVIDER = 'flickr'
API_KEY = os.getenv('FLICKR_API_KEY')
ENDPOINT = 'https://api.flickr.com/services/rest/?method=flickr.photos.search'
PHOTO_URL_BASE = 'https://www.flickr.com/photos/'
DATE_TYPES = ['taken', 'upload']

LICENSE_INFO = {
    '1': ('by-nc-sa', '2.0'),
    '2': ('by-nc', '2.0'),
    '3': ('by-nc-nd', '2.0'),
    '4': ('by', '2.0'),
    '5': ('by-sa', '2.0'),
    '6': ('by-nd', '2.0'),
    '9': ('cc0', '1.0'),
    '10': ('pdm', '1.0'),
}

DEFAULT_QUERY_PARAMS = {
    'media': 'photos',
    'content_type': 1,
    'extras': (
        'description,license,date_upload,date_taken,owner_name,tags,o_dims,'
        'url_t,url_s,url_m,url_l,views'
    ),
    'format': 'json',
    'nojsoncallback': 1,
}

delayed_requester = DelayedRequester(DELAY)
image_store = image.ImageStore(provider=PROVIDER)


def main(date):
    logger.info(f'Processing Flickr API for date: {date}')

    start_timestamp, end_timestamp = _derive_timestamp_pair(date)

    for date_type in DATE_TYPES:
        logger.info(f'processing date type {date_type}')
        total_images = _process_date(start_timestamp, end_timestamp, date_type)

    total_images = image_store.commit()
    logger.info(f'Total images: {total_images}')
    logger.info('Terminated!')


def _derive_timestamp_pair(date):
    date_obj = datetime.strptime(date, '%Y-%m-%d')
    utc_date = date_obj.replace(tzinfo=timezone.utc)
    start_timestamp = str(int(utc_date.timestamp()))
    end_timestamp = str(int((utc_date + timedelta(days=1)).timestamp()))
    return start_timestamp, end_timestamp


def _process_date(start_timestamp, end_timestamp, date_type):
    total_pages = 1
    page_number = 1
    total_images = 0

    while page_number <= total_pages:
        logger.info(f'Processing page: {page_number} of {total_pages}')

        image_list, new_total_pages = _get_image_list(
            start_timestamp,
            end_timestamp,
            date_type,
            page_number
        )

        if image_list is not None:
            total_images = _process_image_list(image_list)
            logger.info(f'Total Images so far: {total_images}')
        else:
            logger.warning('No image data!  Attempting to continue')

        if new_total_pages is not None and total_pages <= new_total_pages:
            total_pages = new_total_pages

        page_number += 1

    logger.info(f'Total pages processed: {page_number}')

    return total_images


def _get_image_list(
        start_timestamp,
        end_timestamp,
        date_type,
        page_number,
        endpoint=ENDPOINT,
        max_tries=6  # one original try, plus 5 retries
):
<<<<<<< HEAD
    for try_number in range(max_tries-1,-1,-1):
=======
    for try_number in range(max_tries):
>>>>>>> 1d9f156c
        query_param_dict = _build_query_param_dict(
            start_timestamp,
            end_timestamp,
            page_number,
            date_type,
        )
        response = delayed_requester.get(
            endpoint,
            params=query_param_dict,
        )

        logger.debug('response.status_code: {response.status_code}')
        response_json = _extract_response_json(response)
        image_list, total_pages = _extract_image_list_from_json(response_json)

<<<<<<< HEAD
        if (image_list is not None) or (total_pages is not None):
            break

    if try_number == 0 and ((image_list is None) or (total_pages is None)):
        logger.warning('No more tries remaining.  Returning Nonetypes.')
=======
        if (image_list is not None) and (total_pages is not None):
            break

    if try_number == max_tries - 1 and (
            (image_list is None) or (total_pages is None)):
        logger.warning('No more tries remaining. Returning Nonetypes.')
>>>>>>> 1d9f156c
        return None, None
    else:
        return image_list, total_pages


def _extract_response_json(response):
    if response is not None and response.status_code == 200:
        try:
            response_json = response.json()
        except Exception as e:
            logger.warning(f'Could not get image_data json.\n{e}')
            response_json = None
    else:
        response_json = None

    return response_json


def _build_query_param_dict(
        start_timestamp,
        end_timestamp,
        cur_page,
        date_type,
        api_key=API_KEY,
        license_info=LICENSE_INFO,
        limit=LIMIT,
        default_query_param=DEFAULT_QUERY_PARAMS,
):
    query_param_dict = default_query_param.copy()
    query_param_dict.update(
        {
            f'min_{date_type}_date': start_timestamp,
            f'max_{date_type}_date': end_timestamp,
            'page': cur_page,
            'api_key': api_key,
            'license': ','.join(license_info.keys()),
            'per_page': limit,
        }
    )

    return query_param_dict


def _extract_image_list_from_json(response_json):
    if (
            response_json is None
            or response_json.get('stat') != 'ok'
    ):
        image_page = None
    else:
        image_page = response_json.get('photos')

    if image_page is not None:
        image_list = image_page.get('photo')
        total_pages = image_page.get('pages')
    else:
        image_list, total_pages = None, None

    return image_list, total_pages


def _process_image_list(image_list):
    for image_data in image_list:
        total_images = _process_image_data(image_data)

    return total_images


def _process_image_data(image_data):
    logger.debug(f'Processing image data: {image_data}')
    image_url, height, width = _get_image_url(image_data)
    license_, license_version = _get_license(image_data.get('license'))
    creator_url = _build_creator_url(image_data)
    foreign_id = image_data.get('id')
    if foreign_id is None:
        logger.warning('No foreign_id in image_data!')
    foreign_landing_url = _build_foreign_landing_url(creator_url, foreign_id)

    return image_store.add_item(
        foreign_landing_url=foreign_landing_url,
        image_url=image_url,
        thumbnail_url=image_data.get('url_s'),
        license_=license_,
        license_version=license_version,
        foreign_identifier=foreign_id,
        width=width,
        height=height,
        creator=image_data.get('ownername'),
        creator_url=creator_url,
        title=image_data.get('title'),
        meta_data=_create_meta_data_dict(image_data),
        raw_tags=_create_tags_list(image_data),
    )


def _build_creator_url(image_data, photo_url_base=PHOTO_URL_BASE):
    owner = image_data.get('owner')
    if owner is not None:
        creator_url = _url_join(photo_url_base, owner.strip())
        logger.debug(f'creator_url: {creator_url}')
    else:
        logger.warning('No creator_url constructed!')
        creator_url = None

    return creator_url


def _build_foreign_landing_url(creator_url, foreign_id):
    if creator_url and foreign_id:
        foreign_landing_url = _url_join(creator_url, foreign_id)
        logger.debug(f'foreign_landing_url: {foreign_landing_url}')
    else:
        logger.warning('No foreign_landing_url constructed!')
        foreign_landing_url = None

    return foreign_landing_url


def _url_join(*args):
    return '/'.join(
        [s.strip('/') for s in args]
    )


def _get_image_url(image_data):
    # prefer large, then medium, then small images
    for size in ['l', 'm', 's']:
        url_key = 'url_{}'.format(size)
        height_key = 'height_{}'.format(size)
        width_key = 'width_{}'.format(size)
        if url_key in image_data:
            return (
                image_data.get(url_key),
                image_data.get(height_key),
                image_data.get(width_key)
            )

    logger.warning('Image not detected!')
    return None, None, None


def _get_license(license_id, license_info=LICENSE_INFO):
    license_id = str(license_id)

    if license_id not in license_info:
        logger.warning('Unknown license ID!')

    license_, license_version = license_info.get(license_id, (None, None))

    return license_, license_version


def _create_meta_data_dict(
        image_data,
        max_description_length=MAX_DESCRIPTION_LENGTH
):
    meta_data = {
        'pub_date': image_data.get('dateupload'),
        'date_taken': image_data.get('datetaken'),
        'views': image_data.get('views'),
    }
    description = image_data.get('description', {}) .get('_content', '')
    logger.debug(f'description: {description}')
    if description.strip():
        try:
            description_text = ' '.join(
                html.fromstring(description).xpath('//text()')
            ).strip()[:max_description_length]
            meta_data['description'] = description_text
        except Exception as e:
            logger.warning(f'Could not parse description {description}!\n{e}')

    return {k: v for k, v in meta_data.items() if v is not None}


def _create_tags_list(
        image_data,
        max_tag_string_length=MAX_TAG_STRING_LENGTH
):
    raw_tags = None
    # We limit the input tag string length, not the number of tags,
    # since tags could otherwise be arbitrarily long, resulting in
    # arbitrarily large data in the DB.
    raw_tag_string = image_data.get('tags', '').strip()[:max_tag_string_length]
    if raw_tag_string:
        # We sort for further consistency between runs, saving on
        # inserts into the DB later.
        raw_tags = sorted(list(set(raw_tag_string.split())))

    return raw_tags


if __name__ == '__main__':
    parser = argparse.ArgumentParser(
        description='Flickr API Job',
        add_help=True
    )
    parser.add_argument(
        '--date',
        help='Identify images uploaded on a date (format: YYYY-MM-DD).')
    args = parser.parse_args()
    if args.date:
        date = args.date
    else:
        date_obj = datetime.now() - timedelta(days=2)
        date = datetime.strftime(date_obj, '%Y-%m-%d')

    main(date)<|MERGE_RESOLUTION|>--- conflicted
+++ resolved
@@ -124,11 +124,7 @@
         endpoint=ENDPOINT,
         max_tries=6  # one original try, plus 5 retries
 ):
-<<<<<<< HEAD
-    for try_number in range(max_tries-1,-1,-1):
-=======
     for try_number in range(max_tries):
->>>>>>> 1d9f156c
         query_param_dict = _build_query_param_dict(
             start_timestamp,
             end_timestamp,
@@ -144,20 +140,12 @@
         response_json = _extract_response_json(response)
         image_list, total_pages = _extract_image_list_from_json(response_json)
 
-<<<<<<< HEAD
-        if (image_list is not None) or (total_pages is not None):
-            break
-
-    if try_number == 0 and ((image_list is None) or (total_pages is None)):
-        logger.warning('No more tries remaining.  Returning Nonetypes.')
-=======
         if (image_list is not None) and (total_pages is not None):
             break
 
     if try_number == max_tries - 1 and (
             (image_list is None) or (total_pages is None)):
         logger.warning('No more tries remaining. Returning Nonetypes.')
->>>>>>> 1d9f156c
         return None, None
     else:
         return image_list, total_pages
