<template>
  <div>
    <div class="filterlist-header">
      <h4 class="pt-6 pl-6 pr-4 inline-block">
        {{ $t('filter-list.filter-by') }}
      </h4>

      <button
        type="button"
        class="button is-text tiny p-0 mt-6 mr-2 report float-right"
        @click="onToggleSearchGridFilter()"
        @keyup.enter="onToggleSearchGridFilter()"
      >
        <span class="text-trans-blue hidden desk:block text-sm lowercase">{{
          $t('filter-list.hide')
        }}</span>
        <span class="mr-4 text-lg desk:hidden">
          <i class="icon cross" />
        </span>
      </button>
    </div>
    <form class="filters-form" role="list">
      <FilterCheckList
        v-for="filterType in filterTypes"
        :key="filterType"
        role="listitem"
        :options="filters[filterType]"
        :disabled="licenseTypesDisabled"
        :title="filterTypeTitle(filterType)"
        :filter-type="filterType"
        @filterChanged="onUpdateFilter"
      />
<<<<<<< HEAD
      <FilterCheckList
        v-if="activeTab == 'image'"
        role="listitem"
        :options="filters.licenses"
        :disabled="licensesDisabled"
        :title="$t('filters.licenses.title')"
        filter-type="licenses"
        @filterChanged="onUpdateFilter"
      />
      <FilterCheckList
        v-if="activeTab == 'image'"
        role="listitem"
        :options="filters.providers"
        :title="$t('filters.providers.title')"
        filter-type="providers"
        @filterChanged="onUpdateFilter"
      />
      <FilterCheckList
        v-if="activeTab == 'image'"
        role="listitem"
        :options="filters.categories"
        :title="$t('filters.categories.title')"
        filter-type="categories"
        @filterChanged="onUpdateFilter"
      />
      <FilterCheckList
        v-if="activeTab == 'image'"
        role="listitem"
        :options="filters.extensions"
        :title="$t('filters.extensions.title')"
        filter-type="extensions"
        @filterChanged="onUpdateFilter"
      />
      <FilterCheckList
        v-if="activeTab == 'image'"
        role="listitem"
        :options="filters.aspectRatios"
        :title="$t('filters.aspect-ratios.title')"
        filter-type="aspectRatios"
        @filterChanged="onUpdateFilter"
      />
      <FilterCheckList
        v-if="activeTab == 'image'"
        role="listitem"
        :options="filters.sizes"
        :title="$t('filters.sizes.title')"
        filter-type="sizes"
        @filterChanged="onUpdateFilter"
      />
      <div v-if="activeTab == 'image'" class="m-4 filter-option small-filter">
        <label for="creator" :aria-label="$t('browse-page.aria.creator')">
          <input
            id="creator"
            type="checkbox"
            :aria-label="$t('browse-page.aria.creator')"
            :checked="filters.searchBy.creator"
            @change="onUpdateSearchByCreator"
          />
          {{ $t('filters.creator.title') }}</label
        >
      </div>
    </form>
    <div
      v-if="isFilterApplied"
      class="m-6 pb-4 clear-filters hidden desk:block"
    >
      <button class="button tiny" @click="onClearFilters">
        {{ $t('filter-list.clear') }}
      </button>
    </div>
    <div v-if="isFilterApplied" class="bg-white p-6 desk:hidden text-center">
      <button class="button tiny mr-4" @click="onClearFilters">
        {{ $t('filter-list.clear') }}
      </button>
=======
    </form>
    <div v-if="isFilterApplied" class="clear-filters filter-buttons">
      <button class="button tiny" @click="onClearFilters">
        {{ $t('filter-list.clear') }}
      </button>
>>>>>>> 42a136fd
      <button
        class="button is-primary tiny is-hidden-desktop"
        @click="onToggleSearchGridFilter()"
      >
        {{ $t('filter-list.show') }}
      </button>
    </div>
  </div>
</template>

<script>
import FilterCheckList from './FilterChecklist'

export default {
  name: 'FiltersList',
  components: {
    FilterCheckList,
  },
  props: ['isFilterApplied', 'licenseTypesDisabled', 'licensesDisabled'],
  computed: {
    filters() {
      return this.$store.getters.getAllImageFilters
    },
    filterTypes() {
      return Object.keys(this.filters)
    },
    activeTab() {
      return this.$route.path.split('search/')[1] || 'image'
    },
  },
  methods: {
    filterTypeTitle(filterType) {
      const kebabize = (str) => {
        return str
          .split('')
          .map((letter, idx) => {
            return letter.toUpperCase() === letter
              ? `${idx !== 0 ? '-' : ''}${letter.toLowerCase()}`
              : letter
          })
          .join('')
      }
      if (filterType == 'searchBy') {
        return ''
      }
      return this.$t(`filters.${kebabize(filterType)}.title`)
    },
    onUpdateFilter({ code, filterType }) {
      this.$emit('onUpdateFilter', { code, filterType })
    },
    onUpdateSearchByCreator() {
      this.$emit('onUpdateSearchByCreator')
    },
    onToggleSearchGridFilter() {
      this.$emit('onToggleSearchGridFilter')
    },
    onClearFilters() {
      this.$emit('onClearFilters')
    },
  },
}
</script>

<style lang="scss" scoped>
.scroll-y {
  overflow-y: scroll;
  height: calc(100vh - 84px);
}
.filter-buttons {
  padding: 1.5rem;
  text-align: center;
  @include desktop {
    padding: 0;
    padding-bottom: 1rem;
    margin: 1.5rem;
  }
}
.filter-buttons .button:first-child {
  margin-right: 1rem;
}
</style><|MERGE_RESOLUTION|>--- conflicted
+++ resolved
@@ -30,88 +30,11 @@
         :filter-type="filterType"
         @filterChanged="onUpdateFilter"
       />
-<<<<<<< HEAD
-      <FilterCheckList
-        v-if="activeTab == 'image'"
-        role="listitem"
-        :options="filters.licenses"
-        :disabled="licensesDisabled"
-        :title="$t('filters.licenses.title')"
-        filter-type="licenses"
-        @filterChanged="onUpdateFilter"
-      />
-      <FilterCheckList
-        v-if="activeTab == 'image'"
-        role="listitem"
-        :options="filters.providers"
-        :title="$t('filters.providers.title')"
-        filter-type="providers"
-        @filterChanged="onUpdateFilter"
-      />
-      <FilterCheckList
-        v-if="activeTab == 'image'"
-        role="listitem"
-        :options="filters.categories"
-        :title="$t('filters.categories.title')"
-        filter-type="categories"
-        @filterChanged="onUpdateFilter"
-      />
-      <FilterCheckList
-        v-if="activeTab == 'image'"
-        role="listitem"
-        :options="filters.extensions"
-        :title="$t('filters.extensions.title')"
-        filter-type="extensions"
-        @filterChanged="onUpdateFilter"
-      />
-      <FilterCheckList
-        v-if="activeTab == 'image'"
-        role="listitem"
-        :options="filters.aspectRatios"
-        :title="$t('filters.aspect-ratios.title')"
-        filter-type="aspectRatios"
-        @filterChanged="onUpdateFilter"
-      />
-      <FilterCheckList
-        v-if="activeTab == 'image'"
-        role="listitem"
-        :options="filters.sizes"
-        :title="$t('filters.sizes.title')"
-        filter-type="sizes"
-        @filterChanged="onUpdateFilter"
-      />
-      <div v-if="activeTab == 'image'" class="m-4 filter-option small-filter">
-        <label for="creator" :aria-label="$t('browse-page.aria.creator')">
-          <input
-            id="creator"
-            type="checkbox"
-            :aria-label="$t('browse-page.aria.creator')"
-            :checked="filters.searchBy.creator"
-            @change="onUpdateSearchByCreator"
-          />
-          {{ $t('filters.creator.title') }}</label
-        >
-      </div>
-    </form>
-    <div
-      v-if="isFilterApplied"
-      class="m-6 pb-4 clear-filters hidden desk:block"
-    >
-      <button class="button tiny" @click="onClearFilters">
-        {{ $t('filter-list.clear') }}
-      </button>
-    </div>
-    <div v-if="isFilterApplied" class="bg-white p-6 desk:hidden text-center">
-      <button class="button tiny mr-4" @click="onClearFilters">
-        {{ $t('filter-list.clear') }}
-      </button>
-=======
     </form>
     <div v-if="isFilterApplied" class="clear-filters filter-buttons">
       <button class="button tiny" @click="onClearFilters">
         {{ $t('filter-list.clear') }}
       </button>
->>>>>>> 42a136fd
       <button
         class="button is-primary tiny is-hidden-desktop"
         @click="onToggleSearchGridFilter()"
