--- conflicted
+++ resolved
@@ -1,5 +1,4 @@
 <template>
-<<<<<<< HEAD
     <div class="filter-display padding-normal" aria-live="polite">
         <span v-if="anyFilterApplied" class="caption has-text-weight-semibold">Filter By</span>
         <span v-for="filter in getFilters('licenses')" :key="filter.code">
@@ -51,77 +50,6 @@
                         @filterChanged="onUpdateBoolFilter" />
         </span>
         <!-- <span>
-=======
-  <div class="filter-display padding-horizontal-normal" aria-live="polite">
-    <span v-if="anyFilterApplied" class="caption has-text-weight-semibold"
-      >Filter By</span
-    >
-    <span v-for="filter in getFilters('licenses')" :key="filter.code">
-      <filter-block
-        :code="filter.code"
-        :label="filter.name"
-        filterType="licenses"
-        @filterChanged="onUpdateFilter"
-      />
-    </span>
-    <span v-for="filter in getFilters('licenseTypes')" :key="filter.code">
-      <filter-block
-        :code="filter.code"
-        :label="filter.name"
-        filterType="licenseTypes"
-        @filterChanged="onUpdateFilter"
-      />
-    </span>
-    <span v-for="filter in getFilters('categories')" :key="filter.code">
-      <filter-block
-        :code="filter.code"
-        :label="filter.name"
-        filterType="categories"
-        @filterChanged="onUpdateFilter"
-      />
-    </span>
-    <span v-for="filter in getFilters('extensions')" :key="filter.code">
-      <filter-block
-        :code="filter.code"
-        :label="filter.name"
-        filterType="extensions"
-        @filterChanged="onUpdateFilter"
-      />
-    </span>
-    <span v-for="filter in getFilters('aspectRatios')" :key="filter.code">
-      <filter-block
-        :code="filter.code"
-        :label="filter.name"
-        filterType="aspectRatios"
-        @filterChanged="onUpdateFilter"
-      />
-    </span>
-    <span v-for="filter in getFilters('sizes')" :key="filter.code">
-      <filter-block
-        :code="filter.code"
-        :label="filter.name"
-        filterType="sizes"
-        @filterChanged="onUpdateFilter"
-      />
-    </span>
-    <span v-for="filter in getFilters('providers')" :key="filter.code">
-      <filter-block
-        :code="filter.code"
-        :label="filter.name"
-        filterType="providers"
-        @filterChanged="onUpdateFilter"
-      />
-    </span>
-    <span>
-      <filter-block
-        v-if="searchByCreator"
-        label="Creator"
-        filterType="searchBy"
-        @filterChanged="onUpdateBoolFilter"
-      />
-    </span>
-    <!-- <span>
->>>>>>> 6a9c8175
           <filter-block v-if="mature"
                         label="Mature"
                         filterType="mature"
