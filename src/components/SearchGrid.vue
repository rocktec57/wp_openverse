--- conflicted
+++ resolved
@@ -9,13 +9,8 @@
           <span>'{{ searchTerm }}'</span>
         </h5>
       </div>
-<<<<<<< HEAD
       <div class="search-grid_layout-control cell medium-6 large-6 shrink">
         <h5>Grid Options:</h5>
-=======
-      <div class="search-grid_layout-control cell medium-6 large-6">
-        <h5>Image options:</h5>
->>>>>>> 52217689
         <fieldset>
           <input
             id="scaling"
