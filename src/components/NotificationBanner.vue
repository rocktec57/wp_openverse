<template>
  <div class="notification__wrapper">
    <p class="notification__text">
      {{ $t(text) }}
    </p>
    <div class="notification__actions">
      <button
        v-if="!!okayLabel"
        class="button is-success small"
        @click="handleOkayClick"
      >
        {{ $t(okayLabel) }}
      </button>
      <button
        class="button is-text small dismiss-button"
        @click="handleDismissClick"
      >
        <span v-if="!!dismissLabel">{{ $t(dismissLabel) }}</span>
        <svg
          v-else
          viewBox="0 0 30 30"
          width="15"
          height="15"
          xmlns="http://www.w3.org/2000/svg"
        >
          <path
            d="M18.9094 15L24.7729 9.13652C25.4924 8.41699 25.4924 7.25039 24.7729 6.53027L23.4697 5.22715C22.7502 4.50762 21.5836 4.50762 20.8635 5.22715L15 11.0906L9.13652 5.22715C8.41699 4.50762 7.25039 4.50762 6.53027 5.22715L5.22715 6.53027C4.50762 7.2498 4.50762 8.41641 5.22715 9.13652L11.0906 15L5.22715 20.8635C4.50762 21.583 4.50762 22.7496 5.22715 23.4697L6.53027 24.7729C7.2498 25.4924 8.41699 25.4924 9.13652 24.7729L15 18.9094L20.8635 24.7729C21.583 25.4924 22.7502 25.4924 23.4697 24.7729L24.7729 23.4697C25.4924 22.7502 25.4924 21.5836 24.7729 20.8635L18.9094 15Z"
            fill="currentColor"
          />
        </svg>
      </button>
    </div>
  </div>
</template>

<script>
import { mapState } from 'vuex'
import { SET_SHOW_NOTIFICATION } from '~/constants/mutation-types'
import { NOTIFICATION } from '~/constants/store-modules'
import { NOTIFICATION_ACTION } from '~/constants/action-types'

export default {
  name: 'NotificationBanner',
  computed: {
    ...mapState({
      text: (state) => state.notification.notificationText,
      dismissLabel: (state) => state.notification.notificationDismiss,
      okayLabel: (state) => state.notification.notificationOkay,
    }),
  },
  methods: {
    handleDismissClick() {
<<<<<<< HEAD
      this.$store.commit(`${NOTIFICATION}/${SET_SHOW_NOTIFICATION}`, {
=======
      this.$store.commit(SET_SHOW_NOTIFICATION, {
>>>>>>> 062d391c
        showNotification: false,
      })
    },
    handleOkayClick() {
<<<<<<< HEAD
      this.$store.dispatch(`${NOTIFICATION}/${NOTIFICATION_ACTION}`)
=======
      this.$store.dispatch('NOTIFICATION_ACTION')
>>>>>>> 062d391c
    },
  },
}
</script>

<style scoped lang="scss">
$bgColor: #e6f6eb;
.notification {
  &__wrapper {
    background-color: $bgColor;
    padding: 0.5rem 2rem;
    @include tablet {
      display: flex;
      justify-content: space-between;
      align-items: center;
    }
  }
  &__text {
    @include mobile {
      text-align: center;
    }
  }
  &__actions {
    display: flex;
    // double selector to increase specificity (to override other issues)
    .dismiss-button {
      color: $color-dark-success;
      padding: $space-small calc(#{$space-normal} + 0.2rem) !important;
      white-space: nowrap;
    }
    @include mobile {
      margin-top: $space-small;
      justify-content: center;
    }

    @include tablet {
      padding-left: $space-normal;
    }
  }
}

.button {
  text-transform: none;
  font-family: inherit;
}
</style><|MERGE_RESOLUTION|>--- conflicted
+++ resolved
@@ -50,20 +50,12 @@
   },
   methods: {
     handleDismissClick() {
-<<<<<<< HEAD
       this.$store.commit(`${NOTIFICATION}/${SET_SHOW_NOTIFICATION}`, {
-=======
-      this.$store.commit(SET_SHOW_NOTIFICATION, {
->>>>>>> 062d391c
         showNotification: false,
       })
     },
     handleOkayClick() {
-<<<<<<< HEAD
       this.$store.dispatch(`${NOTIFICATION}/${NOTIFICATION_ACTION}`)
-=======
-      this.$store.dispatch('NOTIFICATION_ACTION')
->>>>>>> 062d391c
     },
   },
 }
