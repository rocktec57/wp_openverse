--- conflicted
+++ resolved
@@ -11,7 +11,6 @@
              :alt="image.title">
       </div>
       <section class="photo_info-ctr cell medium-12 large-4">
-<<<<<<< HEAD
         <section class="sidebar_section">
           <header class="sidebar_section-header">
             <h2>
@@ -54,49 +53,6 @@
         </section>
         <section class="sidebar_section">
           <header class="sidebar_section-header">
-=======
-        <header class="photo_info-header">
-          <h2>
-            PHOTO INFO
-          </h2>
-        </header>
-        <ul>
-          <li>
-            <h3>Title</h3>
-            <span>{{ image.title }}</span>
-          </li>
-          <li>
-            <h3>Creator</h3>
-            <span v-if="image.creator">
-              <a v-if="image.creator_url" :href="image.creator_url">{{ image.creator }}</a>
-              <span v-else>{{ image.creator }}</span>
-            </span>
-            <span v-else>
-              Not Available
-            </span>
-          </li>
-          <li>
-            <h3>License</h3>
-            <a class="photo_license" :href="ccLicenseURL">
-            {{ fullLicenseName }}
-            </a>
-            <license-icons :image="image"></license-icons>
-          </li>
-          <li>
-            <h3>Source</h3>
-            <a class="photo_provider"
-               :href="image.foreign_landing_url"
-               target="blank"
-               rel="noopener noreferrer">{{ image.provider }}</a>
-          </li>
-          <li>
-            <h3>Dimensions</h3>
-            <span> {{ imageWidth }} <span> X </span> {{ imageHeight }} pixels</span>
-          </li>
-        </ul>
-        <section class="photo_usage">
-          <header class="photo_info-header">
->>>>>>> 16c1e90c
             <h2>
               Photo Attribution
             </h2>
