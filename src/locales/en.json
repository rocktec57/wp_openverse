{
  "hero": {
    "title": "Search for content to reuse",
    "subtitle": "Browse over 500 million images, available for reuse",
    "search": {
      "placeholder": "Search all content",
      "button": "Search"
    },
    "caption": {
      "content": "All our content is under Creative Commons licenses or in the public domain. {link} about CC licenses and tools.",
      "link": "Learn more"
    },
    "license-filter": {
      "label": "I want something I can"
    },
    "locale": {
      "label": "Languages available",
      "icon": "locale"
    },
    "aria": {
      "search": "search",
      "caption": "about cc licenses"
    }
  },
  "header": {
    "about": "Our Story",
    "source": "Sources",
    "search-guide": "Search Guide",
    "meta-search": "Meta Search",
    "feedback": "Feedback",
    "support": "Support Us",
    "extension": "Extension",
    "placeholder": "Search all content",
    "aria": {
      "primary": "primary",
      "menu": "menu",
      "search": "search",
      "sr-search": "sr search button",
      "extension": "extension"
    },
    "licenses": "The Licenses",
    "about-tab": "About",
    "resources-tab": "Resources",
    "api": "API",
<<<<<<< HEAD
    "donation-banner": {
      "description": "If you donate $5 today, and everyone else does the same, we can keep growing our database of freely reusable content. For you. For all of us.",
      "alternative-description": "Only 1% of people reading this will donate. Be one of them and help us sustain Openverse.",
      "yes": "Yes, I'll donate now",
      "no": "Not today"
=======
    "notification": {
      "text": "Example notification text",
      "dismiss": "Dismiss",
      "okay": "OK"
>>>>>>> d7bf9148
    }
  },
  "footer": {
    "navigation": {
      "contact": "Contact",
      "privacy": "Privacy",
      "policies": "Policies",
      "terms": "Terms"
    },
    "caption": {
      "label": "Except where otherwise {noted}, content on this site is licensed under a {attribution}. {icons}",
      "noted": "noted",
      "attribution": "Creative Commons Attribution 4.0 International license",
      "icons": "Icons by Font Awesome."
    },
    "donate": {
      "work": "Our work relies on you!",
      "help": "Help us keep the internet free and open."
    },
    "aria": {
      "contact": "contact info",
      "donate": "donate section"
    }
  },
  "about": {
    "title": "About Openverse",
    "description": {
      "content": "Openverse is a tool that allows openly licensed and public domain works to be discovered and used by everyone."
    },
    "collection": "Openverse searches across more than 300 million images from open APIs and the {common-crawl} dataset. It goes beyond simple search to aggregate results across multiple public repositories into a single catalog, and facilitates reuse through features like machine-generated tags and one-click attribution.",
    "planning": {
      "content": "Currently Openverse only searches images, but we plan to add additional media types such as open texts and audio, with the ultimate goal of providing access to all 1.4 billion CC licensed and public domain works on the web. Learn more about our {vision} and {roadmap} for Openverse and see what {working}. All of our code is open source ({search}, {catalog-api}, {catalog}) and we {community}",
      "vision": "2019 vision, strategy",
      "roadmap": "roadmap",
      "working": "we’re currently working on",
      "search": "Openverse",
      "catalog-api": "Openverse Catalog API",
      "catalog": "Openverse Catalog",
      "community": "welcome community contribution"
    },
    "declaration": {
      "content": "Please note that Openverse does not verify whether the images are properly CC licensed, or whether the attribution and other licensing information we have aggregated is accurate or complete. Please independently verify the licensing status and attribution information before reusing the content. For more details, read the {terms}.",
      "terms": "Openverse Terms of Use"
    },
    "sources": "Sources",
    "providers": {
      "source": "Source",
      "domain": "Domain",
      "work": "# CC Licensed Works"
    },
    "aria": {
      "licenses": "cc licenses",
      "vision": "Openverse vision",
      "roadmap": "Openverse roadmap",
      "projects": "current projects",
      "contribution": "contribution guidelines",
      "terms": "Openverse terms of use",
      "sources": "sources table"
    }
  },
  "sources": {
    "title": "Sources",
    "detail": "Clicking on a {single-name} allows you to browse and filter items within that source.",
    "single-name": "Source",
    "providers": {
      "source": "Source",
      "item": "Total items"
    },
    "cc-content": {
      "where": "Where does the content on Openverse come from?",
      "content": "There is openly licensed content hosted on millions of domains across the breadth of the internet. Our team systematically identifies providers hosting CC-licensed content. If it’s a good fit, we index that content and make it discoverable through Openverse.",
      "provider": "Some providers have multiple different groupings of content within them. {flickr} has sources ranging from NASA to personal photography. The {smithsonian} comprises a dozen, diverse collections. Wikimedia Commons runs the gamut in terms of content, and is used by several Galleries, Libraries, Archives, and Museums highlighting some or all of their digitized collections.",
      "europeana": "Openverse is especially grateful for the work of {link}, an organization that works to digitize and make discoverable cultural heritage works across Europe. Openverse is able to index hundreds of valuable sources, through a single integration with the {link-api}.",
      "europeana-link": "Europeana",
      "europeana-api": "Europeana API",
      "smithsonian": "Smithsonian Institute",
      "flickr": "Flickr"
    },
    "new-content": {
      "next": "How do we decide what sources to add next?",
      "integrate": "We have a never ending list of possible sources to research prior to integration. We ask ourselves questions like:",
      "impact": " What is the impact or importance of this source to our users? If it exists within a provider like Wikimedia Commons, is it valuable for our users to be able to filter by this source directly?",
      "reuse": "Is licensing and attribution information clearly displayed to enable confident reuse?",
      "total-items": "How many new total items or new types of items can we bring to our users through this integration? Some sources are direct integrations, while others may be a source within a source."
    },
    "suggestions": "We appreciate suggestions for new sources from our community of users.",
    "issue-button": "Suggest a new source"
  },
  "meta-search-page": {
    "title": "Meta Search",
    "intro": "Openverse is built on top of a catalog that indexes CC-licensed and public domain content from selected sources. Learn more about our {link}.",
    "link": "sources",
    "license": "The internet is a big place! There are plenty of search portals and collections, hosting CC-licensed and public domain content, which we aren’t able to index or surface results from within the Openverse interface. These are important sources of CC-licensed and public domain content, and we want to make sure that you are able to find the best openly licensed materials possible, regardless of where they are located.",
    "content": "What content types can I search for using the Meta Search feature?",
    "content-types": "Meta Search on Openverse currently supports image, audio, and video search on external sites.",
    "use": " Use ",
    "images": {
      "title": "How does the Meta Search feature work for Images?",
      "content": "Openverse supports built-in image search. When you enter a query on the Openverse homepage, a page of results will be displayed. Scrolling to the bottom of the page, you have two choices:",
      "continue": "Load more results, and continue browsing in Openverse.",
      "not-finding": "Click on the link that says “Not finding what you need?” below the image results.",
      "info": "When you click on “Not finding what you need?” a modal will load with other sources of CC-licensed and public domain content. Your search query will be preloaded, and if supported, you can select a {use} filter to proactively filter your results. Click on the button for the external source you’d like to search, and your results will open in a new tab."
    },
    "audio-video": {
      "title": "How does the Meta Search feature work for Audio and Video?",
      "content": "Openverse does not yet support built-in audio and video search. For Audio and Video, simply click on the appropriate tab, and you’ll see what sources you can find CC-licensed content on.",
      "filter": "The Filters bar on the left includes the {use} filter, which may be supported by some meta search sources. Apply these before clicking on the button for the external source you’d like to search."
    },
    "new": {
      "title": "Can I suggest new sources for Meta Search?",
      "content": "Yes, please! Create an {issue} in our GitHub repository or send us an {email} and tell us about the new sources you’d like to see included.",
      "issue": "issue",
      "email": "email"
    },
    "why": {
      "title": "Why did you build this?",
      "content": "For many years, CC has offered its users a dedicated search portal for searching platforms that have CC licensing filters built in. These platforms included Europeana, Google Images, Flickr, Jamendo, Open Clip Art Library, SpinXpress, Wikimedia Commons, YouTube, ccMixter, and SoundCloud. The search experience looked like this:",
      "new": "For users of the legacy CC Meta Search site, the Meta Search feature on Openverse will look familiar. The goal was to ensure that the functionality is not lost, but is updated and embedded within our new search engine for openly licensed content. In addition, the Meta Search feature builds on this functionality, allowing us to quickly add new sources to Meta Search as we discover them, and support new content types in the future, as we expand.",
      "feedback": "We hope you enjoy, and if you have suggestions for improvement, leave us {feedback}.",
      "feedback-link": "feedback"
    }
  },
  "search-guide": {
    "title": "Openverse Syntax Guide",
    "intro": "When you search, you can enter special symbols or words to your search term to make your search results more precise.",
    "exact": {
      "title": "Search for an exact match",
      "content": "Put a word or phrase inside quotes. For example, {link}."
    },
    "combine": {
      "title": "Combining terms",
      "description": "If you want to combine terms, you can use the following operators to perform more complex queries",
      "and": "{symbol} signifies AND operation",
      "or": "{symbol} signifies OR operation",
      "negate": "{symbol} negates a single token",
      "prefix": "{symbol} at the end of a term signifies a prefix query",
      "precedence": "{open} and {close} signify precedence",
      "fuzziness": "{symbol} after a word signifies edit distance (fuzziness)"
    },
    "example": {
      "and": "Example: {link}{br} This will search for images related to both dog and cat.",
      "or": "Example: {link}{br} This will search for images related to dog or cat, but not necessarily both.",
      "negate": {
        "description": "You can use the {highlight} to exclude a search term from the results.",
        "content": "Example: {link}{br} This will search for images related to dog but won't include results related to 'pug'"
      },
      "prefix": {
        "description": "You can use the {highlight} to mark a prefix term. This will match anything after the *.",
        "content": "Example: {link}{br} This will search for images matching anything with 'net'. This might include 'network', 'Netflix', 'Netherlands', etc.."
      },
      "precedence": {
        "description": "You can use parentheses {highlight} to specify precedence of terms or combine more complex queries.",
        "content": "Example: {link}{br} This will search for images that match dogs that are either corgis or labrador."
      },
      "fuzziness": {
        "description": "You can use {highlight} to specify some fuzzy logic to the term according to the {link} — the number of one character changes that need to be made to one string to make it the same as another string.",
        "content": "Example: {link}{br} This will search for images that match strings close to the term 'theatre' with a difference of one character. Results might include terms with different spellings like 'theater'."
      }
    }
  },
  "feedback": {
    "title": "Feedback",
    "description": "Thank you for using Openverse! We welcome your ideas for improving the tool below.",
    "improve": "Help us Improve",
    "bug": "Report a Bug",
    "loading": "Loading...",
    "aria": {
      "cc-usability": "slack cc-usability channel",
      "improve": "help us improve form",
      "report-bug": "report a bug form"
    }
  },
  "support": {
    "title": "Support us",
    "open": "The search engine for the open movement",
    "cc": "Openverse is the leading search engine that accurately and reliably indexes works that are known to be openly licensed or in the public domain.",
    "quote": "{joy} by {writer}.. {cc}",
    "inclusive": "For two decades, Creative Commons, a 501(c)(3) publicly funded nonprofit, has led the movement to increase access to cultural, educational, and creative works in order to help fill knowledge gaps to promote a more equitable, innovative world. As the United Nations Sustainable Development Goals (UNSDG) for Quality Education make clear: “access to inclusive education can help equip locals with the tools required to develop innovative solutions to the world’s greatest problems.”",
    "work": "The {license} and {public-domain} tools now serve as the licensing infrastructure of the open web. They are utilized by cultural institutions, artists, universities, governments, and more to unlock over 2 billion works globally; from {photograph} of French feminist Caroline Rémy to {guide} on creating more accessible digital documents. Thanks to our collaborative efforts with the open community and these institutions, every individual may have digital access to valuable knowledge and priceless works—like the 2.8 million images and nearly two centuries of data released into the public domain by the Smithsonian in early 2020 using CC0, the Creative Commons public domain dedication tool.",
    "access": "With this underlying infrastructure in place, which continues to support a growing collection of open access materials, we are tackling the problems of discoverability and accessibility on the web. With Openverse, we are making important collections of openly licensed works easy to find and reuse, regardless of language and location, from a single starting point.",
    "free": "If you find it on Openverse, you’re free to reuse it.",
    "public-good": "Like all CC tools, Openverse is a {public-good}, allowing anyone with an internet connection the ability to visit all corners of the world, and find material that they can learn from, reuse, and share freely.",
    "button": {
      "donate": "Donate Now",
      "sponsor": "Sponsor us on GitHub"
    },
    "launch": {
      "title": "Openverse launched on April 30th, 2019.",
      "first": "During our first year:",
      "served": "We have served over 2.8 million users.",
      "host": "Our site hosted visitors from over 230 countries and territories.",
      "users": "Over 500 million+ CC-licensed images were made discoverable in a single place.",
      "visitors": "1 in 3 visitors to Openverse is an educator, and 1 in 4 visitors is a student.",
      "education": "These users are engaged in the use, creation, and sharing of educational materials, benefiting from easy access to openly licensed work."
    },
    "future": {
      "title": "What will the future bring for Openverse?",
      "more": "We’re always listening to our community to understand the greatest needs and highest impact features we can develop, alongside watching for newly open digitized collections to help share. We are working hard to include:",
      "culture": "Storied cultural collections from across the world.",
      "audio": "Audio, including openly licensed music, sound effects, pronunciations, lectures, podcasts, and audiobooks.",
      "video": "Video, including openly licensed material for education and entertainment purposes.",
      "text": "Text, including openly licensed books, poetry, manuscripts, and more.",
      "internalize": "By the end of 2020, we will have internationalization infrastructure in place.",
      "translate": "This will allow our volunteer community of translators to help make Openverse available in additional languages!",
      "accessibility": "Accessibility features.",
      "smarter": "Smarter search, through additional filters and algorithm improvements.",
      "support": "Support this next, exciting chapter of Openverse."
    },
    "grateful": "We are grateful for the support of Arcadia, Amazon Web Services, Coil, Mozilla, and countless community donors in launching and growing this ambitious project. Thank you for helping us break down barriers to knowledge and culture!"
  },
  "collections": {
    "title": "Browse collections",
    "museum": "Museum Collections",
    "other": "Other Collections",
    "collection-size": "Collection size: {count} images"
  },
  "error": {
    "not-found": "Page Not Found",
    "occurred": "An error occurred",
    "image-not-found": "Couldn't find image with id {id}"
  },
  "search-tab": {
    "image": "Image",
    "audio": "Audio",
    "video": "Video"
  },
  "filters": {
    "title": "Filters",
    "filter-by": "Filter By",
    "licenses": {
      "title": "License or Public Domain",
      "cc0": "CC0",
      "pdm": "Public Domain Mark",
      "by": "BY",
      "by-sa": "BY-SA",
      "by-nc": "BY-NC",
      "by-nd": "BY-ND",
      "by-nc-sa": "BY-NC-SA",
      "by-nc-nd": "BY-NC-ND"
    },
    "license-types": {
      "title": "Use",
      "commercial": "Use commercially",
      "modification": "Modify or adapt"
    },
    "providers": {
      "title": "Source"
    },
    "categories": {
      "title": "Image Type",
      "photograph": "Photographs",
      "illustration": "Illustrations",
      "digitized-artwork": "Digitized Artworks"
    },
    "extensions": {
      "title": "File Type",
      "jpg": "JPEGs",
      "png": "PNGs",
      "gif": "GIFs",
      "svg": "SVGs"
    },
    "aspect-ratios": {
      "title": "Aspect Ratio",
      "tall": "Tall",
      "wide": "Wide",
      "square": "Square"
    },
    "sizes": {
      "title": "Image Size",
      "small": "Small",
      "medium": "Medium",
      "large": "Large"
    },
    "mature": {
      "title": "Search Settings",
      "enable": "Enable Mature Content"
    },
    "creator": {
      "title": "Search by Creator"
    },
    "license-explanation": {
      "tool": "Read more about the tool {link}",
      "license": "Read more about the license {link}",
      "link": "here"
    }
  },
  "filter-list": {
    "filter-by": "Filter results by",
    "hide": "Hide filters",
    "clear": "Clear filters",
    "show": "Show results"
  },
  "browse-page": {
    "result-count": "{count} images",
    "result-count-more": "Over {count} images",
    "no-more": "No more images :(",
    "load": "Load more results",
    "error": "Error fetching images:",
    "other-source": "Not finding what you need? Search other sources",
    "search-rating": {
      "content": "Are these results relevant?",
      "yes": "Yes",
      "no": "No",
      "feedback": "Thank you for the feedback!"
    },
    "search-form": {
      "placeholder": "Search all {type}",
      "collection-placeholder": "Search this collection",
      "button": "Search"
    },
    "license-description": {
      "title": "License CC",
      "by": "Credit the creator.",
      "nc": "Noncommercial uses only.",
      "nd": "No derivatives or adaptations permitted.",
      "sa": "Share adaptations under the same terms.",
      "cc0": "This work has been marked as dedicated to the public domain.",
      "pdm": "This work is marked as being in the public domain."
    },
    "safer-browsing": {
      "title": "Safer Browsing",
      "caption": "By default, search results will not include results that have been reported as mature by users and sources.",
      "label": "Show Mature Content"
    },
    "aria": {
      "close": "close",
      "scroll": "scroll to top",
      "search": "search",
      "relevance": {
        "yes": "relevant result? answer: yes",
        "no": "relevant result? answer: no"
      },
      "remove-filter": "remove filter",
      "license-explanation": "license explanation",
      "creator": "search by creator"
    }
  },
  "photo-details": {
    "back": "Back to search results",
    "reuse": {
      "title": "Reuse",
      "license-header": "License",
      "tool-header": "Public Domain",
      "attribution": {
        "main": "This image was marked with a {link} license.",
        "license": "license."
      },
      "license": {
        "content": "Read more about the license {link}",
        "link": "here"
      },
      "tool": {
        "content": "Read more about the tool {link}",
        "link": "here"
      },
      "copy-license": {
        "title": "Credit the Creator",
        "rich": "Rich Text",
        "html": "HTML",
        "plain": "Plain text"
      }
    },
    "information": {
      "title": "Information",
      "type": "Type:",
      "provider": "Provider:",
      "dimensions": "Dimensions:",
      "source": "Source:",
      "license": "License",
      "tags": "Tags",
      "pixels": "pixels"
    },
    "share": "Share",
    "survey": {
      "content": "How are you using this image?",
      "link": "Let us know",
      "answer": "by answering a few questions."
    },
    "weblink": "Go to image's website",
    "legal-disclaimer": "Openverse aggregates data from publicly available repositories of open content. Openverse does not host the content and does not verify that the content is properly CC-licensed or that the attribution information is accurate or complete. Please follow the link to the source of the content to independently verify before reuse.",
    "related-images": "Related Images",
    "copy": {
      "copy": "Copy",
      "copied": "Copied!"
    },
    "content-report": {
      "title": "Report this content",
      "issue": "What's the issue?",
      "issue-description": "Please describe the issue for us",
      "copyright": "Infringes Copyright",
      "mature": "Contains mature content",
      "other": "Other",
      "caption": "For security purposes, Openverse collects and retains anonymized IP addresses of those who complete and submit this form.",
      "next": "Next",
      "back": "Back",
      "submit": "Submit",
      "dmca": {
        "content": "You must fill out this {link} to report copyright infringement. No action will be taken until the form is filled out and submitted.",
        "provider": "We recommend doing the same at the source, {link}.",
        "thanks": "Thank you for reporting an issue with the results of Openverse!",
        "error": "There was an error with the report submission. Please try again.",
        "link": "DMCA form"
      }
    },
    "aria": {
      "close-form": "close form",
      "dmca": "dmca form",
      "attribution": {
        "license": "read more about the license",
        "tool": "read more about the tool"
      },
      "details": "image details",
      "share": {
        "facebook": "share on facebook",
        "twitter": "share on twitter",
        "pinterest": "share on pinterest"
      },
      "main": "main content",
      "related": "related images"
    }
  },
  "meta-search": {
    "sources": "Sources",
    "caption": "Openverse does not currently index the sources listed above, but through this interface is offering convenient access to search services provided by other independent organizations. Openverse has no control over the results that are returned. Do not assume that the results displayed in this search portal are under a CC license. Always verify that the work is actually under a CC license by following the link. If you are in doubt, you should contact the copyright holder directly, or try to contact the site where you found the content.",
    "card": {
      "search": "Search",
      "caption": "Click on a source below to directly search other collections of CC-licensed images.{break}Please note that Use filters are not supported for Open Clip Art Library or Nappy.",
      "checkboxes": {
        "title": "Use",
        "commercial": "Use for commercial purposes",
        "modify": "Modify or adapt"
      }
    },
    "form": {
      "title": "Openverse does not yet support built-in {type} search.",
      "caption": "Click on a source below to directly search other collections of CC-licensed {type}.{break}Please note that Use filters are not supported for {filter}."
    }
  }
}<|MERGE_RESOLUTION|>--- conflicted
+++ resolved
@@ -42,18 +42,16 @@
     "about-tab": "About",
     "resources-tab": "Resources",
     "api": "API",
-<<<<<<< HEAD
     "donation-banner": {
       "description": "If you donate $5 today, and everyone else does the same, we can keep growing our database of freely reusable content. For you. For all of us.",
       "alternative-description": "Only 1% of people reading this will donate. Be one of them and help us sustain Openverse.",
       "yes": "Yes, I'll donate now",
       "no": "Not today"
-=======
+    },
     "notification": {
       "text": "Example notification text",
       "dismiss": "Dismiss",
       "okay": "OK"
->>>>>>> d7bf9148
     }
   },
   "footer": {
