import logging
import time
from collections.abc import Callable

import requests
from airflow.exceptions import AirflowException
from requests.exceptions import JSONDecodeError

import oauth2


# pytest_socket will not be available in production, so we must create a shim for
# that specific exception so this code does not error out.
try:
    from pytest_socket import SocketConnectBlockedError
except ImportError:

    class SocketConnectBlockedError(Exception):
        pass


logger = logging.getLogger(__name__)


class RetriesExceeded(Exception):
    """Custom exception for when the number of allowed retries has been exceeded."""

    pass


class DelayedRequester:
    """
    Requester class with a built-in delay.

    Provides methods `get` and `head` that are wrappers around the `requests`
    module methods with the same name (i.e., it simply passes along whatever
    arguments it receives).  The difference is that when this class is initialized
    with a non-zero `delay` parameter, it waits for at least that number of seconds
    between consecutive requests. This is to avoid hitting rate limits of APIs.

    Optional Arguments:
    delay:   an integer giving the minimum number of seconds to wait
             between consecutive requests via the `get` method.
    headers: a dict that will be passed in all requests, unless overridden
             by kwargs in specific calls to the get method
    """

    def __init__(self, delay=0, headers=None):
        self._DELAY = delay
        self.headers = headers or {}
        self._last_request = 0
        self.session = requests.Session()

    def _make_request(
        self, method: Callable[..., requests.models.Response], url: str, **kwargs
    ):
        """
        Make a request, and return the response object if it exists.

        Required Arguments:

        method:   `requests` module request method.
        url:      URL to make the request as a string.
        **kwargs: Optional arguments that will be passed to the `requests`
                  module request.
        """
        self._delay_processing()
        self._last_request = time.time()
        request_kwargs = kwargs or {}
        if "headers" not in kwargs:
            request_kwargs["headers"] = self.headers
        try:
            response = method(url, **request_kwargs)
            if response.status_code == requests.codes.ok:
                logger.debug(f"Received response from url {response.url}")
            elif response.status_code == requests.codes.unauthorized:
                logger.error(f"Authorization failed for URL: {response.url}")
            else:
                logger.warning(
                    f"Unable to request URL: {response.url}  "
                    f"Status code: {response.status_code}"
                )
            return response
        except SocketConnectBlockedError:
            # This exception will only be raised during testing, and it *must*
            # be re-raised and bubbled up the stack
            raise
        except (AirflowException, KeyboardInterrupt):
            # These exceptions are raised by task managers and should be respected &
            # re-raised. Airflow runs its tasks in a separate thread, so if this
            # exception is received, typically it means that the task has been
            # sent a SIGTERM, which means that the task should be stopped.
            raise
        except Exception as e:
            logger.error(f"Error with the request for URL: {url}")
            logger.info(f"{type(e).__name__}: {e}")
            if params := request_kwargs.get("params"):
                logger.info(f"Using query parameters {params}")
            logger.info(f'Using headers {request_kwargs.get("headers")}')
            return None

    def get(self, url, params=None, **kwargs):
        """
        Make a GET request, and return the response object if it exists.

        Required Arguments:

        url:      URL to make the request as a string.
        params:   Dictionary of query string params.
        **kwargs: Optional arguments that will be passed to `requests.get`.
        """
        return self._make_request(self.session.get, url, params=params, **kwargs)

    def head(self, url, **kwargs):
        """
        Make a HEAD request, and return the response object if it exists.

        Required Arguments:

        url:      URL to make the request as a string.
        **kwargs: Optional arguments that will be passed to `requests.head`.
        """
        return self._make_request(self.session.head, url, **kwargs)

    def post(self, url, params=None, **kwargs):
        """
        Make a POST request, and return the response object if it exists.

        Required Arguments:

        url:      URL to make the request as a string.
        params:   Dictionary of query string params.
        **kwargs: Optional arguments that will be passed to `requests.get`.
        """
        return self._make_request(self.session.post, url, params=params, **kwargs)

    def _delay_processing(self):
        wait = self._DELAY - (time.time() - self._last_request)
        if wait >= 0:
            logging.debug(f"Waiting {wait} second(s)")
            time.sleep(wait)

<<<<<<< HEAD
    def get_response_json(
        self, endpoint, retries=0, query_params=None, requestMethod="get", **kwargs
    ):
=======
    def _get_json(self, response) -> dict | list | None:
        try:
            return response.json()
        except JSONDecodeError as e:
            logger.warning(f"Could not get response_json.\n{e}")

    def get_response_json(self, endpoint, retries=0, query_params=None, **kwargs):
>>>>>>> 48f435e6
        response_json = None
        response = None
        if retries < 0:
            logger.error("No retries remaining.  Failure.")
            raise RetriesExceeded("Retries exceeded")

        if requestMethod == "get":
            response = self.get(endpoint, params=query_params, **kwargs)
        elif requestMethod == "post":
            response = self.post(endpoint, params=query_params, **kwargs)

        if response is not None and response.status_code == 200:
            response_json = self._get_json(response)

        if response_json is None or (
            isinstance(response_json, dict) and response_json.get("error") is not None
        ):
            logger.warning(f"Bad response_json:  {response_json}")
            logger.warning(
                "Retrying:\n_get_response_json(\n"
                f"    {endpoint},\n"
                f"    {query_params},\n"
                f"    retries={retries - 1}"
                ")"
            )
            response_json = self.get_response_json(
                endpoint, retries=retries - 1, query_params=query_params, **kwargs
            )

        return response_json


class OAuth2DelayedRequester(DelayedRequester):
    def __init__(self, provider_name: str, delay: int = 0):
        super().__init__(delay)
        # Replace session with Oauth one
        self.session = oauth2.get_oauth_client(provider_name)<|MERGE_RESOLUTION|>--- conflicted
+++ resolved
@@ -140,19 +140,13 @@
             logging.debug(f"Waiting {wait} second(s)")
             time.sleep(wait)
 
-<<<<<<< HEAD
-    def get_response_json(
-        self, endpoint, retries=0, query_params=None, requestMethod="get", **kwargs
-    ):
-=======
     def _get_json(self, response) -> dict | list | None:
         try:
             return response.json()
         except JSONDecodeError as e:
             logger.warning(f"Could not get response_json.\n{e}")
 
-    def get_response_json(self, endpoint, retries=0, query_params=None, **kwargs):
->>>>>>> 48f435e6
+    def get_response_json(self, endpoint, retries=0, query_params=None, requestMethod="get", **kwargs):
         response_json = None
         response = None
         if retries < 0:
