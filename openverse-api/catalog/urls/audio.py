from django.urls import path

from catalog.api.views.audio_views import (
    SearchAudio,
    AudioDetail,
    RelatedAudio,
    AudioStats,
<<<<<<< HEAD
    AudioWaveform,
=======
    AudioArt,
>>>>>>> e5a8b63a
)

urlpatterns = [
    path(
        'stats',
        AudioStats.as_view(),
        name='audio-stats'
    ),
    path(
        '<str:identifier>',
        AudioDetail.as_view(),
        name='audio-detail'
    ),
    path(
        '<str:identifier>/thumb',
        AudioArt.as_view(),
        name='audio-thumb'
    ),
    path(
        '<str:identifier>/recommendations',
        RelatedAudio.as_view(),
        name='audio-related'
    ),
    path(
        '<str:identifier>/waveform',
        AudioWaveform.as_view(),
        name='audio-waveform'
    ),
    path(
        '',
        SearchAudio.as_view(),
        name='audio'
    ),
]<|MERGE_RESOLUTION|>--- conflicted
+++ resolved
@@ -5,11 +5,8 @@
     AudioDetail,
     RelatedAudio,
     AudioStats,
-<<<<<<< HEAD
+    AudioArt,
     AudioWaveform,
-=======
-    AudioArt,
->>>>>>> e5a8b63a
 )
 
 urlpatterns = [
