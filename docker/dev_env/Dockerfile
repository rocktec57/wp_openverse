FROM docker.io/library/fedora:40

# We want to keep all important things in `/opt` as we will preserve the
# `/opt` directory as a volume.

# Set HOME to /opt so XDG-respecting utilities automatically use it
# without additional configuration
# This gets chmodded with wide open permissions, so that
# on Linux hosts, the explicitly passed user (with docker group)
# is able to read/write from here, as well as the root user used by
# macOS hosts (who don't have Docker permissions or host filesystem
# permissions issues to contend with and as such run the container as root)
ENV HOME="/opt"

# location where PDM installs Python interpreters
ENV PDM_PYTHONS="${HOME}/pdm/bin"
# location where `n` installs Node.js versions
ENV N_PREFIX="${HOME}/n"

ENV PIPX_GLOBAL_HOME=/pipx

ENV PNPM_BIN="${HOME}/pnpm"

# Add tooling installed in custom locations to `PATH`.
ENV PATH="${PNPM_BIN}:${N_PREFIX}/bin:${PDM_PYTHONS}:${HOME}/.local/bin:${PATH}"

# Dependency explanations:
# - git: required by some python package; contributors should use git on their host
# - perl: used in linting
# - gcc, g++: required by some pre-commit hooks for node-gyp
# - just: command runner
# - jq: JSON processor
# - which: locate a program file in `PATH`
# - pipx: Python CLI app installer
# - nodejs: language runtime (includes npm but not Corepack)
# - docker*: used to interact with host Docker socket
#
# pipx dependencies:
# - httpie: CLI HTTP client
# - pdm, pipenv: Python package managers
# - pre-commit: Git pre-commit and pre-push hook manager
#
# Node dependencies:
# - n: Node.js distribution manager
# - corepack: Node.js package-manager-manager
RUN mkdir /pipx \
  && dnf -y install dnf-plugins-core \
  && dnf -y config-manager --add-repo https://download.docker.com/linux/fedora/docker-ce.repo \
  && dnf -y install \
    git \
    g++ \
    just \
    jq \
    which \
    nodejs npm \
    python3.12 pipx \
    docker-ce docker-ce-cli containerd.io docker-buildx-plugin docker-compose-plugin \
<<<<<<< HEAD
  && pipx install --global \
=======
  && dnf clean all \
  && pipx install \
>>>>>>> 97ff97dd
    httpie \
    pdm pipenv  \
    pgcli \
    pre-commit \
  && npm install -g \
    n \
    corepack \
  && corepack enable

# Avoid overwriting `.venv`'s from the host
ENV PDM_VENV_IN_PROJECT="False"

# The fedora container's default entrypoint + command behaviour is to keep running
# so we do not need to modify entrypoint and command to use the container as a
# persistent environment.<|MERGE_RESOLUTION|>--- conflicted
+++ resolved
@@ -55,12 +55,8 @@
     nodejs npm \
     python3.12 pipx \
     docker-ce docker-ce-cli containerd.io docker-buildx-plugin docker-compose-plugin \
-<<<<<<< HEAD
+  && dnf clean all \
   && pipx install --global \
-=======
-  && dnf clean all \
-  && pipx install \
->>>>>>> 97ff97dd
     httpie \
     pdm pipenv  \
     pgcli \
