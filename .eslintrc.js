--- conflicted
+++ resolved
@@ -13,11 +13,7 @@
   // consider switching to `plugin:vue/strongly-recommended` or `plugin:vue/recommended` for stricter rules.
   extends: ['plugin:vue/essential', 'airbnb-base', 'plugin:vue-a11y/base'],
   // required to lint *.vue files
-<<<<<<< HEAD
-  plugins: ['vue', 'cypress'],
-=======
-  plugins: ['vue', 'vue-a11y'],
->>>>>>> 245f9c73
+  plugins: ['vue', 'vue-a11y', 'cypress'],
   // check if imports actually resolve
   settings: {
     'import/resolver': {
