from aws_requests_auth.aws_auth import AWSRequestsAuth
from elasticsearch import Elasticsearch, RequestsHttpConnection
from elasticsearch.exceptions import AuthenticationException, \
    AuthorizationException
from elasticsearch_dsl import Q, Search, connections
from elasticsearch_dsl.response import Response
from cccatalog import settings
from django.core.cache import cache

import logging as log

ELASTICSEARCH_MAX_RESULT_WINDOW = 10000


def search(search_params, index, page_size, page=1) -> Response:
    """
    Given a set of keywords and an optional set of filters, perform a ranked
    paginated search.

    :param search_params: Search parameters. See
     :class: `~cccatalog.api.search_serializers.SearchQueryStringSerializer`.
    :param index: The Elasticsearch index to search (e.g. 'image')
    :param page_size: The number of results to return per page.
    :param page: The results page number.
    :return: An Elasticsearch Response object.
    """
    s = Search(index=index)

    # Paginate search query.
    start_slice = page_size * (page - 1)
    end_slice = page_size * page
    if start_slice + end_slice > ELASTICSEARCH_MAX_RESULT_WINDOW:
        raise ValueError("Deep pagination is not allowed.")
    s = s[start_slice:end_slice]

    # If any filters are specified, add them to the query.
    if 'li' in search_params.data or 'lt' in search_params.data:
        license_field = 'li' if 'li' in search_params.data else 'lt'
        license_filters = []
        for _license in search_params.data[license_field].split(','):
            license_filters.append(Q("term", license=_license))
        s = s.filter('bool', should=license_filters, minimum_should_match=1)
    if 'provider' in search_params.data:
        provider_filters = []
        for provider in search_params.data['provider'].split(','):
            provider_filters.append(Q("term", provider=provider))
        s = s.filter('bool', should=provider_filters, minimum_should_match=1)

    # Search for keywords.
    keywords = ' '.join(search_params.data['q'].lower().split(','))
    s = s.query("constant_score", filter=Q("multi_match",
                query=keywords,
                fields=['detailed_tags^2', 'tags^2', 'creator', 'title^2'],
<<<<<<< HEAD
                operator='AND'))
=======
                                           operator='AND'))
>>>>>>> 566a6a8e

    s.extra(track_scores=True)
    search_response = s.execute()
    return search_response


def get_providers(index):
    """
    Given an index, find all available data providers.

    :param index: An Elasticsearch index, such as `'image'`.
    :return: A list of providers represented as strings. Example: `['met']`
    """
    provider_cache_name = 'providers-' + index
    cache_timeout = 60 * 5
    providers = cache.get(key=provider_cache_name)
    if not providers:
        elasticsearch_maxint = 2147483647
        agg_body = {
            'aggs': {
                'unique_providers': {
                    'terms': {
                        'field': 'provider.keyword',
                                 'size': elasticsearch_maxint,
                        "order": {
                            "_key": "desc"
                        }
                    }
                }
            }
        }
        s = Search.from_dict(agg_body)
        s.index = index
        results = s.execute().aggregations['unique_providers']['buckets']
        providers = [result['key'] for result in results]
        cache.set(key=provider_cache_name,
                  timeout=cache_timeout,
                  value=providers)

    return providers


def _elasticsearch_connect():
    """
    Connect to configured Elasticsearch domain.

    :return: An Elasticsearch connection object.
    """
    try:
        log.info('Trying to connect to Elasticsearch without authentication...')
        # Try to connect to Elasticsearch without credentials.
        _es = Elasticsearch(
            host=settings.ELASTICSEARCH_URL,
            port=settings.ELASTICSEARCH_PORT,
            connection_class=RequestsHttpConnection,
            timeout=10,
            max_retries=99,
            wait_for_status='yellow'
        )
        log.info(str(_es.info()))
        log.info('Connected to Elasticsearch without authentication.')
    except (AuthenticationException, AuthorizationException):
        # If that fails, supply AWS authentication object and try again.
        log.info(
            'Connecting to %s %s with AWS auth', settings.ELASTICSEARCH_URL,
            settings.ELASTICSEARCH_PORT)
        auth = AWSRequestsAuth(
            aws_access_key=settings.AWS_ACCESS_KEY_ID,
            aws_secret_access_key=settings.AWS_SECRET_ACCESS_KEY,
            aws_host=settings.ELASTICSEARCH_URL,
            aws_region=settings.ELASTICSEARCH_AWS_REGION,
            aws_service='es'
        )
        auth.encode = lambda x: bytes(x.encode('utf-8'))
        _es = Elasticsearch(
            host=settings.ELASTICSEARCH_URL,
            port=settings.ELASTICSEARCH_PORT,
            connection_class=RequestsHttpConnection,
            timeout=10,
            max_retries=99,
            retry_on_timeout=True,
            http_auth=auth,
            wait_for_status='yellow'
        )
        _es.info()
    return _es


es = _elasticsearch_connect()
connections.connections.add_connection('default', es)<|MERGE_RESOLUTION|>--- conflicted
+++ resolved
@@ -51,12 +51,7 @@
     s = s.query("constant_score", filter=Q("multi_match",
                 query=keywords,
                 fields=['detailed_tags^2', 'tags^2', 'creator', 'title^2'],
-<<<<<<< HEAD
                 operator='AND'))
-=======
-                                           operator='AND'))
->>>>>>> 566a6a8e
-
     s.extra(track_scores=True)
     search_response = s.execute()
     return search_response
