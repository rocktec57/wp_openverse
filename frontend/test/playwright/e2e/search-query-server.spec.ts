import { test, expect } from "@playwright/test"

import {
  currentContentType,
  filters,
  goToSearchTerm,
  searchTypeNames,
} from "~~/test/playwright/utils/navigation"
import { mockProviderApis } from "~~/test/playwright/utils/route"

import breakpoints from "~~/test/playwright/utils/breakpoints"

import { ALL_MEDIA, AUDIO, IMAGE } from "~/constants/media"

/**
 * URL is correctly converted into search state:
 * 1. `q` parameter is set as the search input value
 * 2. /search/<path>?query - path is used to choose the content type
 * 3. query parameters are used to set the filter data:
 * 3a. One of each values for `all` content
 * 3b. Several query values - several filter checkboxes
 * 3c. Mature filter
 * 3d. Query parameters that are not used for current media type are discarded
 * All of these tests test server-generated search page, not the one generated on the client
 */

test.describe.configure({ mode: "parallel" })

test.describe("search query on SSR", () => {
  breakpoints.describeMobileAndDesktop(() => {
    test.beforeEach(async ({ context }) => {
      await mockProviderApis(context)
    })

    test("q query parameter is set as the search term", async ({ page }) => {
      await goToSearchTerm(page, "cat", {
        query: "license=cc0&license_type=commercial&searchBy=creator",
      })

      const searchInput = page.locator('input[type="search"]')
      await expect(searchInput).toHaveValue("cat")
      // Todo: focus the input?
      // await expect(searchInput).toBeFocused()
    })

    test("url path /search/ is used to select `all` search tab", async ({
      page,
    }) => {
      await page.goto("/search/?q=cat")

      const contentType = await currentContentType(page)
      expect(contentType).toEqual(searchTypeNames.ltr[ALL_MEDIA])
    })

    test("url path /search/audio is used to select `audio` search tab", async ({
      page,
    }) => {
      const searchType = AUDIO
      await goToSearchTerm(page, "cat", { searchType })

      const contentType = await currentContentType(page)
      expect(contentType).toEqual(searchTypeNames.ltr[searchType])
    })

    test("url query to filter, all tab, one parameter per filter type", async ({
      page,
    }) => {
      await goToSearchTerm(page, "cat", {
        query: "license=cc0&license_type=commercial&searchBy=creator",
      })

      await filters.open(page)
      // Creator filter was removed from the UI
      for (const checkbox of ["Zero", "Use commercially"]) {
        await expect(
          page.getByRole("checkbox", { name: checkbox })
        ).toBeChecked()
      }
    })

    test("url query to filter, image tab, several filters for one filter type selected", async ({
      page,
    }) => {
      await goToSearchTerm(page, "cat", {
        searchType: IMAGE,
        query: "searchBy=creator&extension=jpg,png,gif,svg",
      })
      await filters.open(page)
      const checkboxes = ["JPEG", "PNG", "GIF", "SVG"]
      for (const checkbox of checkboxes) {
        // exact: true required to prevent `SVG` matching a provider with SVG in the name
        await expect(
          page.getByRole("checkbox", { name: checkbox, exact: true })
        ).toBeChecked()
      }
    })
<<<<<<< HEAD
=======

    // https://github.com/WordPress/openverse/issues/2572
    // eslint-disable-next-line playwright/no-skipped-test
    test.skip("url mature query is set, and can be unchecked using the Safer Browsing popup", async ({
      page,
    }) => {
      await goToSearchTerm(page, "cat", {
        searchType: IMAGE,
        query: "mature=true",
      })

      await page.click('button:has-text("Safer Browsing")')

      const matureCheckbox = page.locator("text=Show Mature Content")
      await expect(matureCheckbox).toBeChecked()

      await page.click("text=Show Mature Content")
      await expect(page).toHaveURL("/search/image?q=cat")
    })
>>>>>>> dfc96354
  })
})<|MERGE_RESOLUTION|>--- conflicted
+++ resolved
@@ -94,27 +94,5 @@
         ).toBeChecked()
       }
     })
-<<<<<<< HEAD
-=======
-
-    // https://github.com/WordPress/openverse/issues/2572
-    // eslint-disable-next-line playwright/no-skipped-test
-    test.skip("url mature query is set, and can be unchecked using the Safer Browsing popup", async ({
-      page,
-    }) => {
-      await goToSearchTerm(page, "cat", {
-        searchType: IMAGE,
-        query: "mature=true",
-      })
-
-      await page.click('button:has-text("Safer Browsing")')
-
-      const matureCheckbox = page.locator("text=Show Mature Content")
-      await expect(matureCheckbox).toBeChecked()
-
-      await page.click("text=Show Mature Content")
-      await expect(page).toHaveURL("/search/image?q=cat")
-    })
->>>>>>> dfc96354
   })
 })