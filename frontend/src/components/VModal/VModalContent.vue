--- conflicted
+++ resolved
@@ -100,13 +100,7 @@
       class="backdrop h-dyn-screen min-h-dyn-screen fixed inset-0 z-40 flex justify-center overflow-y-auto"
       :class="[
         { 'flex-col items-center': variant === 'centered' },
-<<<<<<< HEAD
-        variant === 'mobile-input'
-          ? 'top-20 h-[calc(100dvh-80px)] bg-tx'
-          : 'bg-modal-layer',
-=======
-        variant === 'mobile-input' ? 'bg-tx' : 'bg-dark-charcoal bg-opacity-75',
->>>>>>> 6dbbe5e1
+        variant === 'mobile-input' ? 'bg-tx' : 'bg-modal-layer',
         contentClasses,
         variant,
       ]"
