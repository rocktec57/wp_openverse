<<<<<<< HEAD
<template>
  <div
    class="relative m-0.5px box-content block w-fit overflow-hidden rounded-sm border border-border text-sm focus-within:m-0 focus-within:border-1.5 focus-within:border-border-focus hover:border-border-hover focus-within:hover:border-border-focus"
    :class="splitAttrs.classAttrs"
  >
    <div class="pointer-events-none absolute inset-y-0 start-2 my-auto h-fit">
      <slot name="start" />
    </div>
    <div class="pointer-events-none absolute inset-y-0 end-2 my-auto h-fit">
      <VIcon name="caret-down" />
    </div>
    <select
      :id="fieldId"
      v-model="selectValue"
      class="flex h-[calc(theme(spacing.10)_-_2_*_theme(borderWidth.DEFAULT))] w-full appearance-none truncate bg-tx pe-10"
      :class="hasStartContent ? 'ps-10' : 'ps-2'"
      :name="fieldName"
      v-bind="splitAttrs.nonClassAttrs"
      :aria-label="labelText"
    >
      <option v-if="blankText" disabled value="">{{ blankText }}</option>
      <option v-for="choice in choices" :key="choice.key" :value="choice.key">
        {{ choice.text }}
      </option>
    </select>
  </div>
</template>

=======
>>>>>>> b74d8b0b
<script setup lang="ts">
import { computed, useAttrs, useSlots } from "vue"

import { defineEvent } from "~/types/emits"
import type { ProperlyExtractPropTypes } from "~/types/prop-extraction"

import VIcon from "~/components/VIcon/VIcon.vue"

/**
 * Represents a singular valid option of the dropdown.
 */
export interface Choice {
  /** the programmatic value of this option */
  key: string
  /** the text to show to the user corresponding to this option */
  text: string
}

export type SelectFieldProps = ProperlyExtractPropTypes<
  NonNullable<typeof props>
>

defineOptions({
  inheritAttrs: false,
})
/**
 * This field present many viable choices of which any one may be selected.
 */

const props = withDefaults(
  defineProps<{
    modelValue?: string
    blankText?: string
    fieldId: string
    labelText: string
    choices: Choice[]
  }>(),
  {
    modelValue: "",
    blankText: "",
  }
)

const emit = defineEmits({
  "update:modelValue": defineEvent<[string]>(),
})

const attrs = useAttrs()
const slots = useSlots()

const fieldName = computed(() => (attrs["name"] as string) ?? props.fieldId)
const selectValue = computed<string>({
  get: () => {
    return props.modelValue
  },
  set: (value: string) => {
    emit("update:modelValue", value)
  },
})

const hasStartContent = computed(() => {
  return slots && slots.start && slots.start().length !== 0
})

const splitAttrs = computed(() => {
  const { class: classAttrs, ...rest } = attrs
  return {
    classAttrs,
    nonClassAttrs: rest,
  }
})
</script>

<template>
  <div
    class="relative m-0.5px box-content block w-fit overflow-hidden rounded-sm border border-dark-charcoal border-opacity-20 text-sm focus-within:m-0 focus-within:border-1.5 focus-within:border-pink hover:border-dark-charcoal focus-within:hover:border-pink"
    :class="splitAttrs.classAttrs"
  >
    <div class="pointer-events-none absolute inset-y-0 start-2 my-auto h-fit">
      <slot name="start" />
    </div>
    <div class="pointer-events-none absolute inset-y-0 end-2 my-auto h-fit">
      <VIcon name="caret-down" />
    </div>
    <select
      :id="fieldId"
      v-model="selectValue"
      class="flex h-[calc(theme(spacing.10)_-_2_*_theme(borderWidth.DEFAULT))] w-full appearance-none truncate bg-tx pe-10"
      :class="hasStartContent ? 'ps-10' : 'ps-2'"
      :name="fieldName"
      v-bind="splitAttrs.nonClassAttrs"
      :aria-label="labelText"
    >
      <option v-if="blankText" disabled value="">{{ blankText }}</option>
      <option v-for="choice in choices" :key="choice.key" :value="choice.key">
        {{ choice.text }}
      </option>
    </select>
  </div>
</template><|MERGE_RESOLUTION|>--- conflicted
+++ resolved
@@ -1,34 +1,3 @@
-<<<<<<< HEAD
-<template>
-  <div
-    class="relative m-0.5px box-content block w-fit overflow-hidden rounded-sm border border-border text-sm focus-within:m-0 focus-within:border-1.5 focus-within:border-border-focus hover:border-border-hover focus-within:hover:border-border-focus"
-    :class="splitAttrs.classAttrs"
-  >
-    <div class="pointer-events-none absolute inset-y-0 start-2 my-auto h-fit">
-      <slot name="start" />
-    </div>
-    <div class="pointer-events-none absolute inset-y-0 end-2 my-auto h-fit">
-      <VIcon name="caret-down" />
-    </div>
-    <select
-      :id="fieldId"
-      v-model="selectValue"
-      class="flex h-[calc(theme(spacing.10)_-_2_*_theme(borderWidth.DEFAULT))] w-full appearance-none truncate bg-tx pe-10"
-      :class="hasStartContent ? 'ps-10' : 'ps-2'"
-      :name="fieldName"
-      v-bind="splitAttrs.nonClassAttrs"
-      :aria-label="labelText"
-    >
-      <option v-if="blankText" disabled value="">{{ blankText }}</option>
-      <option v-for="choice in choices" :key="choice.key" :value="choice.key">
-        {{ choice.text }}
-      </option>
-    </select>
-  </div>
-</template>
-
-=======
->>>>>>> b74d8b0b
 <script setup lang="ts">
 import { computed, useAttrs, useSlots } from "vue"
 
@@ -104,7 +73,7 @@
 
 <template>
   <div
-    class="relative m-0.5px box-content block w-fit overflow-hidden rounded-sm border border-dark-charcoal border-opacity-20 text-sm focus-within:m-0 focus-within:border-1.5 focus-within:border-pink hover:border-dark-charcoal focus-within:hover:border-pink"
+    class="relative m-0.5px box-content block w-fit overflow-hidden rounded-sm border border-border text-sm focus-within:m-0 focus-within:border-1.5 focus-within:border-border-focus hover:border-border-hover focus-within:hover:border-border-focus"
     :class="splitAttrs.classAttrs"
   >
     <div class="pointer-events-none absolute inset-y-0 start-2 my-auto h-fit">
