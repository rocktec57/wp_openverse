<script setup lang="ts">
import { computed, useAttrs, useSlots } from "vue"

import type { ProperlyExtractPropTypes } from "~/types/prop-extraction"

import VIcon from "~/components/VIcon/VIcon.vue"

/**
 * Represents a singular valid option of the dropdown.
 */
export interface Choice {
  /** the programmatic value of this option */
  key: string
  /** the text to show to the user corresponding to this option */
  text: string
}

export type SelectFieldProps = ProperlyExtractPropTypes<
  NonNullable<typeof props>
>

defineOptions({
  inheritAttrs: false,
})
/**
 * This field present many viable choices of which any one may be selected.
 */

const props = withDefaults(
  defineProps<{
    modelValue?: string
    blankText?: string
    fieldId: string
    labelText: string
    choices: Choice[]
    showSelected?: boolean
    /** whether to show a glowing pink outline, indicating a new feature */
    showNewHighlight?: boolean
  }>(),
  {
    modelValue: "",
    blankText: "",
    showSelected: true,
    showHighlight: false,
  }
)

const emit = defineEmits<{ "update:modelValue": [string] }>()

const attrs = useAttrs()
const slots = useSlots()

const fieldName = computed(() => (attrs["name"] as string) ?? props.fieldId)
const selectValue = computed<string>({
  get: () => {
    return props.modelValue
  },
  set: (value: string) => {
    emit("update:modelValue", value)
  },
})

const hasStartContent = computed(() => {
  return slots && slots.start && slots.start().length !== 0
})

const splitAttrs = computed(() => {
  const { class: classAttrs, ...rest } = attrs
  return {
    classAttrs,
    nonClassAttrs: rest,
  }
})
</script>

<template>
<<<<<<< HEAD
  <div class="relative m-0.5px">
    <div
      v-if="showNewHighlight"
      class="new-highlight absolute -inset-1.5px animate-new-highlight rounded-[calc(0.125rem_+_1.5px)]"
      aria-hidden="true"
    ></div>
    <div
      class="relative box-content block w-fit rounded-sm border bg-curr-page text-sm focus-within:m-0 focus-within:border-1.5 focus-within:border-focus hover:border-hover focus-within:hover:border-focus"
=======
  <div
    class="relative m-0.5px box-content block w-fit rounded-sm border border-default text-sm focus-within:m-0 focus-within:border-1.5 focus-within:border-focus hover:border-hover focus-within:hover:border-focus"
    :class="splitAttrs.classAttrs"
  >
    <div class="pointer-events-none absolute inset-y-0 start-2 my-auto h-fit">
      <slot name="start" />
    </div>
    <div class="pointer-events-none absolute inset-y-0 end-2 my-auto h-fit">
      <VIcon name="caret-down" />
    </div>
    <select
      :id="fieldId"
      v-model="selectValue"
      class="outline-style-none flex h-[calc(theme(spacing.10)_-_2_*_theme(borderWidth.DEFAULT))] appearance-none truncate bg-tx pe-10"
>>>>>>> 749259ef
      :class="[
        splitAttrs.classAttrs,
        showNewHighlight ? 'border-tx' : 'border-default',
      ]"
    >
      <div class="pointer-events-none absolute inset-y-0 start-2 my-auto h-fit">
        <slot name="start" />
      </div>
      <div class="pointer-events-none absolute inset-y-0 end-2 my-auto h-fit">
        <VIcon name="caret-down" />
      </div>
      <select
        :id="fieldId"
        v-model="selectValue"
        class="flex h-[calc(theme(spacing.10)_-_2_*_theme(borderWidth.DEFAULT))] appearance-none truncate bg-tx pe-10"
        :class="[
          showSelected ? 'w-full' : 'w-0 max-w-0',
          hasStartContent ? 'ps-10' : 'ps-2',
        ]"
        :name="fieldName"
        v-bind="splitAttrs.nonClassAttrs"
        :aria-label="labelText"
      >
        <option v-if="blankText" disabled value="">{{ blankText }}</option>
        <option v-for="choice in choices" :key="choice.key" :value="choice.key">
          {{ choice.text }}
        </option>
      </select>
    </div>
  </div>
</template>

<style>
@property --deg {
  syntax: "<angle>";
  initial-value: 0deg;
  inherits: false;
}

.new-highlight {
  background: linear-gradient(
    var(--deg),
    var(--color-gray-new-highlight),
    var(--color-new-highlight)
  );
}
</style><|MERGE_RESOLUTION|>--- conflicted
+++ resolved
@@ -74,20 +74,18 @@
 </script>
 
 <template>
-<<<<<<< HEAD
-  <div class="relative m-0.5px">
+  <div
+    class="group/select relative m-0.5px box-content block w-fit rounded-sm border text-sm focus-within:m-0 focus-within:border-1.5 focus-within:border-focus hover:border-hover focus-within:hover:border-focus"
+    :class="[
+      splitAttrs.classAttrs,
+      showNewHighlight ? 'border-tx' : 'border-default',
+    ]"
+  >
     <div
       v-if="showNewHighlight"
-      class="new-highlight absolute -inset-1.5px animate-new-highlight rounded-[calc(0.125rem_+_1.5px)]"
+      class="new-highlight pointer-events-none absolute -inset-1.5px animate-new-highlight rounded rounded-sm border-1.5 border-tx group-focus-within/select:hidden group-hover/select:hidden"
       aria-hidden="true"
-    ></div>
-    <div
-      class="relative box-content block w-fit rounded-sm border bg-curr-page text-sm focus-within:m-0 focus-within:border-1.5 focus-within:border-focus hover:border-hover focus-within:hover:border-focus"
-=======
-  <div
-    class="relative m-0.5px box-content block w-fit rounded-sm border border-default text-sm focus-within:m-0 focus-within:border-1.5 focus-within:border-focus hover:border-hover focus-within:hover:border-focus"
-    :class="splitAttrs.classAttrs"
-  >
+    />
     <div class="pointer-events-none absolute inset-y-0 start-2 my-auto h-fit">
       <slot name="start" />
     </div>
@@ -98,36 +96,19 @@
       :id="fieldId"
       v-model="selectValue"
       class="outline-style-none flex h-[calc(theme(spacing.10)_-_2_*_theme(borderWidth.DEFAULT))] appearance-none truncate bg-tx pe-10"
->>>>>>> 749259ef
       :class="[
-        splitAttrs.classAttrs,
-        showNewHighlight ? 'border-tx' : 'border-default',
+        showSelected ? 'w-full' : 'w-0 max-w-0',
+        hasStartContent ? 'ps-10' : 'ps-2',
       ]"
+      :name="fieldName"
+      v-bind="splitAttrs.nonClassAttrs"
+      :aria-label="labelText"
     >
-      <div class="pointer-events-none absolute inset-y-0 start-2 my-auto h-fit">
-        <slot name="start" />
-      </div>
-      <div class="pointer-events-none absolute inset-y-0 end-2 my-auto h-fit">
-        <VIcon name="caret-down" />
-      </div>
-      <select
-        :id="fieldId"
-        v-model="selectValue"
-        class="flex h-[calc(theme(spacing.10)_-_2_*_theme(borderWidth.DEFAULT))] appearance-none truncate bg-tx pe-10"
-        :class="[
-          showSelected ? 'w-full' : 'w-0 max-w-0',
-          hasStartContent ? 'ps-10' : 'ps-2',
-        ]"
-        :name="fieldName"
-        v-bind="splitAttrs.nonClassAttrs"
-        :aria-label="labelText"
-      >
-        <option v-if="blankText" disabled value="">{{ blankText }}</option>
-        <option v-for="choice in choices" :key="choice.key" :value="choice.key">
-          {{ choice.text }}
-        </option>
-      </select>
-    </div>
+      <option v-if="blankText" disabled value="">{{ blankText }}</option>
+      <option v-for="choice in choices" :key="choice.key" :value="choice.key">
+        {{ choice.text }}
+      </option>
+    </select>
   </div>
 </template>
 
@@ -139,10 +120,14 @@
 }
 
 .new-highlight {
-  background: linear-gradient(
-    var(--deg),
-    var(--color-gray-new-highlight),
-    var(--color-new-highlight)
-  );
+  background:
+    linear-gradient(var(--color-bg-curr-page), var(--color-bg-curr-page))
+      content-box,
+    linear-gradient(
+        var(--deg),
+        var(--color-gray-new-highlight),
+        var(--color-new-highlight)
+      )
+      border-box;
 }
 </style>