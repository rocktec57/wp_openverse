<<<<<<< HEAD
<template>
  <main :id="skipToContentTargetId" tabindex="-1" class="relative flex-grow">
    <VErrorSection
      v-if="fetchingError"
      :fetching-error="fetchingError"
      class="px-6 py-10 lg:px-10"
    />
    <template v-else-if="image">
      <VSafetyWall v-if="isHidden" :media="image" @reveal="reveal" />
      <template v-else>
        <VSingleResultControls :media="image" />
        <figure
          class="relative mb-4 grid grid-cols-1 grid-rows-1 justify-items-center border-b border-border px-6"
        >
          <VBone
            v-if="showLoadingState"
            class="col-span-full row-span-full h-[500px] w-[500px] self-center"
          />
          <!--
            re: disabled static element interactions rule https://github.com/WordPress/openverse/issues/2906
            Note: this one, I believe, should remain disabled ; but should be double checked by the issue nonetheless
          -->
          <!-- eslint-disable-next-line vuejs-accessibility/no-static-element-interactions -->
          <img
            v-if="!sketchFabUid"
            id="main-image"
            :src="imageSrc"
            :alt="image.title"
            class="col-span-full row-span-full h-full max-h-[500px] w-full rounded-se-sm rounded-ss-sm object-contain"
            :width="image.width ?? 0"
            :height="image.height ?? 0"
            @load="onImageLoaded"
            @error="onImageError"
            @contextmenu="handleRightClick(image.id)"
          />
          <div
            v-if="sketchFabUid"
            class="col-span-full row-span-full w-full lg:max-w-4xl lg:px-4"
          >
            <VSketchFabViewer
              :uid="sketchFabUid"
              class="rounded-se-sm rounded-ss-sm"
              @failure="sketchFabfailure = true"
            />
          </div>
        </figure>

        <section
          class="grid grid-cols-1 grid-rows-[auto,1fr] sm:grid-cols-[1fr,auto] sm:grid-rows-1 sm:gap-x-6"
        >
          <VMediaInfo :media="image" class="min-w-0 sm:col-start-1" />
          <VGetMediaButton
            :media="image"
            media-type="image"
            class="row-start-1 mb-4 !w-full flex-initial sm:col-start-2 sm:mb-0 sm:mt-1 sm:!w-auto"
          />
        </section>

        <VMediaReuse :media="image" />
        <VMediaDetails :media="image" />

        <VRelatedMedia v-if="image" media-type="image" :related-to="image.id" />
      </template>
    </template>
    <VBone
      v-else-if="showLoadingState"
      class="col-span-full row-span-full mx-auto h-[500px] w-[500px]"
    />
  </main>
</template>

=======
>>>>>>> b74d8b0b
<script setup lang="ts">
import {
  definePageMeta,
  firstParam,
  handledClientSide,
  showError,
  useAsyncData,
  useHead,
  useNuxtApp,
  useRoute,
  validateUUID,
} from "#imports"

import axios from "axios"

import { computed, ref, watch } from "vue"

import { IMAGE } from "~/constants/media"
import { skipToContentTargetId } from "~/constants/window"
import type { ImageDetail } from "~/types/media"
import { useAnalytics } from "~/composables/use-analytics"
import { useSensitiveMedia } from "~/composables/use-sensitive-media"
import { useSingleResultPageMeta } from "~/composables/use-single-result-page-meta"

import { useSingleResultStore } from "~/stores/media/single-result"
import singleResultMiddleware from "~/middleware/single-result"

import VBone from "~/components/VSkeleton/VBone.vue"
import VMediaReuse from "~/components/VMediaInfo/VMediaReuse.vue"
import VRelatedMedia from "~/components/VMediaInfo/VRelatedMedia.vue"
import VSketchFabViewer from "~/components/VSketchFabViewer.vue"
import VSafetyWall from "~/components/VSafetyWall/VSafetyWall.vue"
import VSingleResultControls from "~/components/VSingleResultControls.vue"
import VMediaDetails from "~/components/VMediaInfo/VMediaDetails.vue"
import VGetMediaButton from "~/components/VMediaInfo/VGetMediaButton.vue"
import VMediaInfo from "~/components/VMediaInfo/VMediaInfo.vue"
import VErrorSection from "~/components/VErrorSection/VErrorSection.vue"

import errorImage from "~/assets/image_not_available_placeholder.png"

defineOptions({
  name: "ImageDetailPage",
})

definePageMeta({
  layout: "content-layout",
  middleware: singleResultMiddleware,
})

const singleResultStore = useSingleResultStore()

const nuxtApp = useNuxtApp()

const route = useRoute()
const mediaId = computed(() => firstParam(route?.params.id))

if (!mediaId.value || !validateUUID(mediaId.value)) {
  showError({
    statusCode: 404,
    message: `Invalid image id: "${mediaId.value}" on ${route?.fullPath}.`,
    fatal: true,
  })
}

const image = ref<ImageDetail | null>(
  singleResultStore.image?.id &&
    mediaId.value &&
    singleResultStore.image.id === mediaId.value
    ? singleResultStore.image
    : null
)
const fetchingError = computed(() => singleResultStore.fetchState.fetchingError)
const isLoadingOnClient = computed(
  () => !(import.meta.server || nuxtApp.isHydrating)
)

/**
 * To make sure that image is loaded fast, we `src` to `image.thumbnail`,
 * and replace it with the provider image once the thumbnail is loaded.
 */
const imageSrc = ref(
  isLoadingOnClient.value ? image.value?.thumbnail : image.value?.url
)

/**
 * On the server and when hydrating the server-rendered page,
 * we directly load the main image, without loading the thumbnail first.
 * This is only `true` on the client navigation, where loading the thumbnail first
 * improves the perceived performance.
 */
const isLoadingThumbnail = ref(!(import.meta.server || nuxtApp.isHydrating))

const showLoadingState = computed(() => {
  if (sketchFabUid.value) {
    return false
  }
  return isLoadingThumbnail.value
})

const { sendCustomEvent } = useAnalytics()

const handleRightClick = (id: string) => {
  sendCustomEvent("RIGHT_CLICK_IMAGE", {
    id,
  })
}

const { reveal, isHidden } = useSensitiveMedia(image.value)

const { pageTitle, detailPageMeta } = useSingleResultPageMeta(image)

useHead(() => ({
  ...detailPageMeta,
  title: pageTitle.value,
}))

const isLoadingMainImage = ref(true)
const sketchFabfailure = ref(false)

const sketchFabUid = computed(() => {
  if (image.value?.source !== "sketchfab" || sketchFabfailure.value) {
    return null
  }
  return image.value.url
    .split("https://media.sketchfab.com/models/")[1]
    .split("/")[0]
})

/**
 * On image error, fall back on image thumbnail or the error image.
 * @param event - image load error event.
 */
const onImageError = (event: Event) => {
  if (!(event.target instanceof HTMLImageElement)) {
    return
  }
  imageSrc.value =
    event.target.src === image.value?.url ? image.value.thumbnail : errorImage
}
/**
 * When the load event is fired for the thumbnail image, we set the dimensions
 * of the image, and replace the image src attribute with the `image.url`
 * to load the original provider image.
 * @param event - the image load event.
 */
const onImageLoaded = (event: Event) => {
  if (!(event.target instanceof HTMLImageElement) || !image.value) {
    return
  }

  isLoadingThumbnail.value = false

  if (isLoadingMainImage.value) {
    const dimensions = {
      width: event.target.naturalWidth,
      height: event.target.naturalHeight,
    }
    if (singleResultStore.mediaItem?.frontendMediaType === IMAGE) {
      singleResultStore.mediaItem.width = dimensions.width
      singleResultStore.mediaItem.height = dimensions.height
    }
    if (!image.value.filetype) {
      axios
        .head(image.value.url)
        .then((res) => {
          const imageType = res.headers["content-type"]
          if (singleResultStore.mediaItem) {
            singleResultStore.mediaItem.filetype = imageType
          }
        })
        .catch(() => {
          /**
           * Do nothing. This avoids the console warning "Uncaught (in promise) Error:
           * Network Error" in Firefox in development mode.
           */
        })
    }

    imageSrc.value = image.value.url
    isLoadingMainImage.value = false
  }
}

const fetchImage = async () => {
  if (nuxtApp.isHydrating) {
    return image.value
  }

  const fetchedImage = await singleResultStore.fetch(IMAGE, mediaId.value)
  if (fetchedImage) {
    image.value = fetchedImage
    imageSrc.value = fetchedImage.thumbnail
    return fetchedImage
  }
  throw new Error(`Could not fetch image with id ${mediaId.value}`)
}

const { error } = await useAsyncData(
  "single-image-result",
  async () => {
    return await fetchImage()
  },
  { lazy: true, server: false }
)

const handleError = (error: Error) => {
  if (["Image not found", "Image ID not found"].includes(error.message)) {
    showError({
      statusCode: 404,
      message: "Image ID not found",
      fatal: true,
    })
  }
  if (fetchingError.value && !handledClientSide(fetchingError.value)) {
    showError({
      ...(fetchingError.value ?? {}),
      fatal: true,
    })
  }
}

if (error.value) {
  handleError(error.value)
}
watch(error, (err) => {
  if (err) {
    handleError(err)
  }
})
</script>

<template>
  <main :id="skipToContentTargetId" tabindex="-1" class="relative flex-grow">
    <VErrorSection
      v-if="fetchingError"
      :fetching-error="fetchingError"
      class="px-6 py-10 lg:px-10"
    />
    <template v-else-if="image">
      <VSafetyWall v-if="isHidden" :media="image" @reveal="reveal" />
      <template v-else>
        <VSingleResultControls :media="image" />
        <figure
          class="relative mb-4 grid grid-cols-1 grid-rows-1 justify-items-center border-b border-dark-charcoal-20 px-6"
        >
          <VBone
            v-if="showLoadingState"
            class="col-span-full row-span-full h-[500px] w-[500px] self-center"
          />
          <!--
            re: disabled static element interactions rule https://github.com/WordPress/openverse/issues/2906
            Note: this one, I believe, should remain disabled ; but should be double checked by the issue nonetheless
          -->
          <!-- eslint-disable-next-line vuejs-accessibility/no-static-element-interactions -->
          <img
            v-if="!sketchFabUid"
            id="main-image"
            :src="imageSrc"
            :alt="image.title"
            class="col-span-full row-span-full h-full max-h-[500px] w-full rounded-se-sm rounded-ss-sm object-contain"
            :width="image.width ?? 0"
            :height="image.height ?? 0"
            @load="onImageLoaded"
            @error="onImageError"
            @contextmenu="handleRightClick(image.id)"
          />
          <div
            v-if="sketchFabUid"
            class="col-span-full row-span-full w-full lg:max-w-4xl lg:px-4"
          >
            <VSketchFabViewer
              :uid="sketchFabUid"
              class="rounded-se-sm rounded-ss-sm"
              @failure="sketchFabfailure = true"
            />
          </div>
        </figure>

        <section
          class="grid grid-cols-1 grid-rows-[auto,1fr] sm:grid-cols-[1fr,auto] sm:grid-rows-1 sm:gap-x-6"
        >
          <VMediaInfo :media="image" class="min-w-0 sm:col-start-1" />
          <VGetMediaButton
            :media="image"
            media-type="image"
            class="row-start-1 mb-4 !w-full flex-initial sm:col-start-2 sm:mb-0 sm:mt-1 sm:!w-auto"
          />
        </section>

        <VMediaReuse :media="image" />
        <VMediaDetails :media="image" />

        <VRelatedMedia v-if="image" media-type="image" :related-to="image.id" />
      </template>
    </template>
    <VBone
      v-else-if="showLoadingState"
      class="col-span-full row-span-full mx-auto h-[500px] w-[500px]"
    />
  </main>
</template>

<style scoped>
section {
  @apply mb-10 w-full px-6 md:mb-16 md:max-w-screen-lg md:px-12 lg:mx-auto lg:px-16;
}
</style><|MERGE_RESOLUTION|>--- conflicted
+++ resolved
@@ -1,4 +1,234 @@
-<<<<<<< HEAD
+<script setup lang="ts">
+import {
+  definePageMeta,
+  firstParam,
+  handledClientSide,
+  showError,
+  useAsyncData,
+  useHead,
+  useNuxtApp,
+  useRoute,
+  validateUUID,
+} from "#imports"
+
+import axios from "axios"
+
+import { computed, ref, watch } from "vue"
+
+import { IMAGE } from "~/constants/media"
+import { skipToContentTargetId } from "~/constants/window"
+import type { ImageDetail } from "~/types/media"
+import { useAnalytics } from "~/composables/use-analytics"
+import { useSensitiveMedia } from "~/composables/use-sensitive-media"
+import { useSingleResultPageMeta } from "~/composables/use-single-result-page-meta"
+
+import { useSingleResultStore } from "~/stores/media/single-result"
+import singleResultMiddleware from "~/middleware/single-result"
+
+import VBone from "~/components/VSkeleton/VBone.vue"
+import VMediaReuse from "~/components/VMediaInfo/VMediaReuse.vue"
+import VRelatedMedia from "~/components/VMediaInfo/VRelatedMedia.vue"
+import VSketchFabViewer from "~/components/VSketchFabViewer.vue"
+import VSafetyWall from "~/components/VSafetyWall/VSafetyWall.vue"
+import VSingleResultControls from "~/components/VSingleResultControls.vue"
+import VMediaDetails from "~/components/VMediaInfo/VMediaDetails.vue"
+import VGetMediaButton from "~/components/VMediaInfo/VGetMediaButton.vue"
+import VMediaInfo from "~/components/VMediaInfo/VMediaInfo.vue"
+import VErrorSection from "~/components/VErrorSection/VErrorSection.vue"
+
+import errorImage from "~/assets/image_not_available_placeholder.png"
+
+defineOptions({
+  name: "ImageDetailPage",
+})
+
+definePageMeta({
+  layout: "content-layout",
+  middleware: singleResultMiddleware,
+})
+
+const singleResultStore = useSingleResultStore()
+
+const nuxtApp = useNuxtApp()
+
+const route = useRoute()
+const mediaId = computed(() => firstParam(route?.params.id))
+
+if (!mediaId.value || !validateUUID(mediaId.value)) {
+  showError({
+    statusCode: 404,
+    message: `Invalid image id: "${mediaId.value}" on ${route?.fullPath}.`,
+    fatal: true,
+  })
+}
+
+const image = ref<ImageDetail | null>(
+  singleResultStore.image?.id &&
+    mediaId.value &&
+    singleResultStore.image.id === mediaId.value
+    ? singleResultStore.image
+    : null
+)
+const fetchingError = computed(() => singleResultStore.fetchState.fetchingError)
+const isLoadingOnClient = computed(
+  () => !(import.meta.server || nuxtApp.isHydrating)
+)
+
+/**
+ * To make sure that image is loaded fast, we `src` to `image.thumbnail`,
+ * and replace it with the provider image once the thumbnail is loaded.
+ */
+const imageSrc = ref(
+  isLoadingOnClient.value ? image.value?.thumbnail : image.value?.url
+)
+
+/**
+ * On the server and when hydrating the server-rendered page,
+ * we directly load the main image, without loading the thumbnail first.
+ * This is only `true` on the client navigation, where loading the thumbnail first
+ * improves the perceived performance.
+ */
+const isLoadingThumbnail = ref(!(import.meta.server || nuxtApp.isHydrating))
+
+const showLoadingState = computed(() => {
+  if (sketchFabUid.value) {
+    return false
+  }
+  return isLoadingThumbnail.value
+})
+
+const { sendCustomEvent } = useAnalytics()
+
+const handleRightClick = (id: string) => {
+  sendCustomEvent("RIGHT_CLICK_IMAGE", {
+    id,
+  })
+}
+
+const { reveal, isHidden } = useSensitiveMedia(image.value)
+
+const { pageTitle, detailPageMeta } = useSingleResultPageMeta(image)
+
+useHead(() => ({
+  ...detailPageMeta,
+  title: pageTitle.value,
+}))
+
+const isLoadingMainImage = ref(true)
+const sketchFabfailure = ref(false)
+
+const sketchFabUid = computed(() => {
+  if (image.value?.source !== "sketchfab" || sketchFabfailure.value) {
+    return null
+  }
+  return image.value.url
+    .split("https://media.sketchfab.com/models/")[1]
+    .split("/")[0]
+})
+
+/**
+ * On image error, fall back on image thumbnail or the error image.
+ * @param event - image load error event.
+ */
+const onImageError = (event: Event) => {
+  if (!(event.target instanceof HTMLImageElement)) {
+    return
+  }
+  imageSrc.value =
+    event.target.src === image.value?.url ? image.value.thumbnail : errorImage
+}
+/**
+ * When the load event is fired for the thumbnail image, we set the dimensions
+ * of the image, and replace the image src attribute with the `image.url`
+ * to load the original provider image.
+ * @param event - the image load event.
+ */
+const onImageLoaded = (event: Event) => {
+  if (!(event.target instanceof HTMLImageElement) || !image.value) {
+    return
+  }
+
+  isLoadingThumbnail.value = false
+
+  if (isLoadingMainImage.value) {
+    const dimensions = {
+      width: event.target.naturalWidth,
+      height: event.target.naturalHeight,
+    }
+    if (singleResultStore.mediaItem?.frontendMediaType === IMAGE) {
+      singleResultStore.mediaItem.width = dimensions.width
+      singleResultStore.mediaItem.height = dimensions.height
+    }
+    if (!image.value.filetype) {
+      axios
+        .head(image.value.url)
+        .then((res) => {
+          const imageType = res.headers["content-type"]
+          if (singleResultStore.mediaItem) {
+            singleResultStore.mediaItem.filetype = imageType
+          }
+        })
+        .catch(() => {
+          /**
+           * Do nothing. This avoids the console warning "Uncaught (in promise) Error:
+           * Network Error" in Firefox in development mode.
+           */
+        })
+    }
+
+    imageSrc.value = image.value.url
+    isLoadingMainImage.value = false
+  }
+}
+
+const fetchImage = async () => {
+  if (nuxtApp.isHydrating) {
+    return image.value
+  }
+
+  const fetchedImage = await singleResultStore.fetch(IMAGE, mediaId.value)
+  if (fetchedImage) {
+    image.value = fetchedImage
+    imageSrc.value = fetchedImage.thumbnail
+    return fetchedImage
+  }
+  throw new Error(`Could not fetch image with id ${mediaId.value}`)
+}
+
+const { error } = await useAsyncData(
+  "single-image-result",
+  async () => {
+    return await fetchImage()
+  },
+  { lazy: true, server: false }
+)
+
+const handleError = (error: Error) => {
+  if (["Image not found", "Image ID not found"].includes(error.message)) {
+    showError({
+      statusCode: 404,
+      message: "Image ID not found",
+      fatal: true,
+    })
+  }
+  if (fetchingError.value && !handledClientSide(fetchingError.value)) {
+    showError({
+      ...(fetchingError.value ?? {}),
+      fatal: true,
+    })
+  }
+}
+
+if (error.value) {
+  handleError(error.value)
+}
+watch(error, (err) => {
+  if (err) {
+    handleError(err)
+  }
+})
+</script>
+
 <template>
   <main :id="skipToContentTargetId" tabindex="-1" class="relative flex-grow">
     <VErrorSection
@@ -70,310 +300,6 @@
   </main>
 </template>
 
-=======
->>>>>>> b74d8b0b
-<script setup lang="ts">
-import {
-  definePageMeta,
-  firstParam,
-  handledClientSide,
-  showError,
-  useAsyncData,
-  useHead,
-  useNuxtApp,
-  useRoute,
-  validateUUID,
-} from "#imports"
-
-import axios from "axios"
-
-import { computed, ref, watch } from "vue"
-
-import { IMAGE } from "~/constants/media"
-import { skipToContentTargetId } from "~/constants/window"
-import type { ImageDetail } from "~/types/media"
-import { useAnalytics } from "~/composables/use-analytics"
-import { useSensitiveMedia } from "~/composables/use-sensitive-media"
-import { useSingleResultPageMeta } from "~/composables/use-single-result-page-meta"
-
-import { useSingleResultStore } from "~/stores/media/single-result"
-import singleResultMiddleware from "~/middleware/single-result"
-
-import VBone from "~/components/VSkeleton/VBone.vue"
-import VMediaReuse from "~/components/VMediaInfo/VMediaReuse.vue"
-import VRelatedMedia from "~/components/VMediaInfo/VRelatedMedia.vue"
-import VSketchFabViewer from "~/components/VSketchFabViewer.vue"
-import VSafetyWall from "~/components/VSafetyWall/VSafetyWall.vue"
-import VSingleResultControls from "~/components/VSingleResultControls.vue"
-import VMediaDetails from "~/components/VMediaInfo/VMediaDetails.vue"
-import VGetMediaButton from "~/components/VMediaInfo/VGetMediaButton.vue"
-import VMediaInfo from "~/components/VMediaInfo/VMediaInfo.vue"
-import VErrorSection from "~/components/VErrorSection/VErrorSection.vue"
-
-import errorImage from "~/assets/image_not_available_placeholder.png"
-
-defineOptions({
-  name: "ImageDetailPage",
-})
-
-definePageMeta({
-  layout: "content-layout",
-  middleware: singleResultMiddleware,
-})
-
-const singleResultStore = useSingleResultStore()
-
-const nuxtApp = useNuxtApp()
-
-const route = useRoute()
-const mediaId = computed(() => firstParam(route?.params.id))
-
-if (!mediaId.value || !validateUUID(mediaId.value)) {
-  showError({
-    statusCode: 404,
-    message: `Invalid image id: "${mediaId.value}" on ${route?.fullPath}.`,
-    fatal: true,
-  })
-}
-
-const image = ref<ImageDetail | null>(
-  singleResultStore.image?.id &&
-    mediaId.value &&
-    singleResultStore.image.id === mediaId.value
-    ? singleResultStore.image
-    : null
-)
-const fetchingError = computed(() => singleResultStore.fetchState.fetchingError)
-const isLoadingOnClient = computed(
-  () => !(import.meta.server || nuxtApp.isHydrating)
-)
-
-/**
- * To make sure that image is loaded fast, we `src` to `image.thumbnail`,
- * and replace it with the provider image once the thumbnail is loaded.
- */
-const imageSrc = ref(
-  isLoadingOnClient.value ? image.value?.thumbnail : image.value?.url
-)
-
-/**
- * On the server and when hydrating the server-rendered page,
- * we directly load the main image, without loading the thumbnail first.
- * This is only `true` on the client navigation, where loading the thumbnail first
- * improves the perceived performance.
- */
-const isLoadingThumbnail = ref(!(import.meta.server || nuxtApp.isHydrating))
-
-const showLoadingState = computed(() => {
-  if (sketchFabUid.value) {
-    return false
-  }
-  return isLoadingThumbnail.value
-})
-
-const { sendCustomEvent } = useAnalytics()
-
-const handleRightClick = (id: string) => {
-  sendCustomEvent("RIGHT_CLICK_IMAGE", {
-    id,
-  })
-}
-
-const { reveal, isHidden } = useSensitiveMedia(image.value)
-
-const { pageTitle, detailPageMeta } = useSingleResultPageMeta(image)
-
-useHead(() => ({
-  ...detailPageMeta,
-  title: pageTitle.value,
-}))
-
-const isLoadingMainImage = ref(true)
-const sketchFabfailure = ref(false)
-
-const sketchFabUid = computed(() => {
-  if (image.value?.source !== "sketchfab" || sketchFabfailure.value) {
-    return null
-  }
-  return image.value.url
-    .split("https://media.sketchfab.com/models/")[1]
-    .split("/")[0]
-})
-
-/**
- * On image error, fall back on image thumbnail or the error image.
- * @param event - image load error event.
- */
-const onImageError = (event: Event) => {
-  if (!(event.target instanceof HTMLImageElement)) {
-    return
-  }
-  imageSrc.value =
-    event.target.src === image.value?.url ? image.value.thumbnail : errorImage
-}
-/**
- * When the load event is fired for the thumbnail image, we set the dimensions
- * of the image, and replace the image src attribute with the `image.url`
- * to load the original provider image.
- * @param event - the image load event.
- */
-const onImageLoaded = (event: Event) => {
-  if (!(event.target instanceof HTMLImageElement) || !image.value) {
-    return
-  }
-
-  isLoadingThumbnail.value = false
-
-  if (isLoadingMainImage.value) {
-    const dimensions = {
-      width: event.target.naturalWidth,
-      height: event.target.naturalHeight,
-    }
-    if (singleResultStore.mediaItem?.frontendMediaType === IMAGE) {
-      singleResultStore.mediaItem.width = dimensions.width
-      singleResultStore.mediaItem.height = dimensions.height
-    }
-    if (!image.value.filetype) {
-      axios
-        .head(image.value.url)
-        .then((res) => {
-          const imageType = res.headers["content-type"]
-          if (singleResultStore.mediaItem) {
-            singleResultStore.mediaItem.filetype = imageType
-          }
-        })
-        .catch(() => {
-          /**
-           * Do nothing. This avoids the console warning "Uncaught (in promise) Error:
-           * Network Error" in Firefox in development mode.
-           */
-        })
-    }
-
-    imageSrc.value = image.value.url
-    isLoadingMainImage.value = false
-  }
-}
-
-const fetchImage = async () => {
-  if (nuxtApp.isHydrating) {
-    return image.value
-  }
-
-  const fetchedImage = await singleResultStore.fetch(IMAGE, mediaId.value)
-  if (fetchedImage) {
-    image.value = fetchedImage
-    imageSrc.value = fetchedImage.thumbnail
-    return fetchedImage
-  }
-  throw new Error(`Could not fetch image with id ${mediaId.value}`)
-}
-
-const { error } = await useAsyncData(
-  "single-image-result",
-  async () => {
-    return await fetchImage()
-  },
-  { lazy: true, server: false }
-)
-
-const handleError = (error: Error) => {
-  if (["Image not found", "Image ID not found"].includes(error.message)) {
-    showError({
-      statusCode: 404,
-      message: "Image ID not found",
-      fatal: true,
-    })
-  }
-  if (fetchingError.value && !handledClientSide(fetchingError.value)) {
-    showError({
-      ...(fetchingError.value ?? {}),
-      fatal: true,
-    })
-  }
-}
-
-if (error.value) {
-  handleError(error.value)
-}
-watch(error, (err) => {
-  if (err) {
-    handleError(err)
-  }
-})
-</script>
-
-<template>
-  <main :id="skipToContentTargetId" tabindex="-1" class="relative flex-grow">
-    <VErrorSection
-      v-if="fetchingError"
-      :fetching-error="fetchingError"
-      class="px-6 py-10 lg:px-10"
-    />
-    <template v-else-if="image">
-      <VSafetyWall v-if="isHidden" :media="image" @reveal="reveal" />
-      <template v-else>
-        <VSingleResultControls :media="image" />
-        <figure
-          class="relative mb-4 grid grid-cols-1 grid-rows-1 justify-items-center border-b border-dark-charcoal-20 px-6"
-        >
-          <VBone
-            v-if="showLoadingState"
-            class="col-span-full row-span-full h-[500px] w-[500px] self-center"
-          />
-          <!--
-            re: disabled static element interactions rule https://github.com/WordPress/openverse/issues/2906
-            Note: this one, I believe, should remain disabled ; but should be double checked by the issue nonetheless
-          -->
-          <!-- eslint-disable-next-line vuejs-accessibility/no-static-element-interactions -->
-          <img
-            v-if="!sketchFabUid"
-            id="main-image"
-            :src="imageSrc"
-            :alt="image.title"
-            class="col-span-full row-span-full h-full max-h-[500px] w-full rounded-se-sm rounded-ss-sm object-contain"
-            :width="image.width ?? 0"
-            :height="image.height ?? 0"
-            @load="onImageLoaded"
-            @error="onImageError"
-            @contextmenu="handleRightClick(image.id)"
-          />
-          <div
-            v-if="sketchFabUid"
-            class="col-span-full row-span-full w-full lg:max-w-4xl lg:px-4"
-          >
-            <VSketchFabViewer
-              :uid="sketchFabUid"
-              class="rounded-se-sm rounded-ss-sm"
-              @failure="sketchFabfailure = true"
-            />
-          </div>
-        </figure>
-
-        <section
-          class="grid grid-cols-1 grid-rows-[auto,1fr] sm:grid-cols-[1fr,auto] sm:grid-rows-1 sm:gap-x-6"
-        >
-          <VMediaInfo :media="image" class="min-w-0 sm:col-start-1" />
-          <VGetMediaButton
-            :media="image"
-            media-type="image"
-            class="row-start-1 mb-4 !w-full flex-initial sm:col-start-2 sm:mb-0 sm:mt-1 sm:!w-auto"
-          />
-        </section>
-
-        <VMediaReuse :media="image" />
-        <VMediaDetails :media="image" />
-
-        <VRelatedMedia v-if="image" media-type="image" :related-to="image.id" />
-      </template>
-    </template>
-    <VBone
-      v-else-if="showLoadingState"
-      class="col-span-full row-span-full mx-auto h-[500px] w-[500px]"
-    />
-  </main>
-</template>
-
 <style scoped>
 section {
   @apply mb-10 w-full px-6 md:mb-16 md:max-w-screen-lg md:px-12 lg:mx-auto lg:px-16;
