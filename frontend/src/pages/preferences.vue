<template>
  <VContentPage>
    <h1>{{ $t("pref-page.title") }}</h1>

    <!-- TODO: Extract this to preferences modal. -->
    <!--
    This area only lists switchable flags because if the flag is not switchable,
    it doesn't count as a user preference.
    -->
    <div
      v-for="(group, groupIndex) in featureData.groups"
      :key="groupIndex"
      class="not-prose border-b border-dark-charcoal-20 py-6 last-of-type:border-b-0"
    >
      <h2 class="label-bold mb-2">
        {{ $t(`pref-page.groups.${group.title}.title`) }}
      </h2>
      <p class="label-regular mb-4">
        {{
          $t(`pref-page.groups.${group.title}.desc`, { openverse: "Openverse" })
        }}
      </p>
      <ul>
        <li
          v-for="(name, featureIndex) in group.features"
          :key="featureIndex"
          class="mb-4 last:mb-0"
        >
          <VCheckbox
            v-if="getFlagStatus(featureData.features[name]) === SWITCHABLE"
            :id="name"
            class="flex-row items-center"
            :checked="featureState(name) === ON"
            is-switch
            @change="handleChange"
            >{{ $t(`pref-page.features.${name}`) }}</VCheckbox
          >
        </li>
      </ul>
    </div>

    <div
      v-for="isSwitchable in [false, true]"
      :key="isSwitchable"
      class="not-prose border-b border-dark-charcoal-20 py-6 last-of-type:border-b-0"
    >
      <h2 class="label-bold mb-2">
        {{ $t(`pref-page.${isSwitchable ? "" : "non-"}switchable.title`) }}
      </h2>
      <p class="label-regular mb-4">
        {{ $t(`pref-page.${isSwitchable ? "" : "non-"}switchable.desc`) }}
      </p>
      <ul>
        <template v-for="(feature, name) in flags">
          <li
            v-if="(getFlagStatus(feature) === SWITCHABLE) === isSwitchable"
            :key="name"
            class="mb-4 flex flex-row items-center last:mb-0"
          >
            <VCheckbox
              :id="name"
              class="flex-row items-center"
              :checked="featureState(name) === ON"
              :disabled="!isSwitchable"
              is-switch
              @change="handleChange"
            >
              <div>
                <strong>{{ name }}</strong>
                <br />
                {{ feature.description }}
              </div>
            </VCheckbox>
          </li>
        </template>
      </ul>
    </div>

    <h2>{{ $t("pref-page.store-state") }}</h2>
    <pre><code>{{ flags }}</code></pre>
  </VContentPage>
</template>

<script lang="ts">
import { computed, defineComponent } from "vue"

import featureData from "~~/feat/feature-flags.json"

import { useFeatureFlagStore, getFlagStatus } from "~/stores/feature-flag"
import { SWITCHABLE, ON, OFF, FEATURE_STATES } from "~/constants/feature-flag"

import VContentPage from "~/components/VContentPage.vue"
import VCheckbox from "~/components/VCheckbox/VCheckbox.vue"

export default defineComponent({
  name: "VPreferences",
  components: {
    VContentPage,
    VCheckbox,
  },
  layout: "content-layout",
  setup() {
    const featureFlagStore = useFeatureFlagStore()

    const flags = computed(() => featureFlagStore.flags)

    /**
     * Toggle the state of the switchable flag to the preferred value.
     * @param name
     * @param checked
     */
    const handleChange = ({
      name,
      checked,
    }: {
      name: string
      checked: boolean
    }) => {
      featureFlagStore.toggleFeature(name, checked ? ON : OFF)
<<<<<<< HEAD
      featureFlagStore.writeToCookies($cookies)
      featureFlagStore.writeToSession()
=======
>>>>>>> 402d1437
    }

    return {
      ON,
      OFF,
      SWITCHABLE,
      FEATURE_STATES,

      flags,
      featureState: featureFlagStore.featureState,

      handleChange,
      getFlagStatus,

      featureData,
    }
  },
})
</script><|MERGE_RESOLUTION|>--- conflicted
+++ resolved
@@ -117,11 +117,6 @@
       checked: boolean
     }) => {
       featureFlagStore.toggleFeature(name, checked ? ON : OFF)
-<<<<<<< HEAD
-      featureFlagStore.writeToCookies($cookies)
-      featureFlagStore.writeToSession()
-=======
->>>>>>> 402d1437
     }
 
     return {
