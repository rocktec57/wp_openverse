--- conflicted
+++ resolved
@@ -234,7 +234,6 @@
     query: string
   }
   /**
-<<<<<<< HEAD
    * Description: When a user opens the external sources popover.
    * Questions:
    *   - How often do users use this feature?
@@ -242,7 +241,14 @@
    *     Many results, but none they actually select?
    */
   VIEW_EXTERNAL_SOURCES: {
-=======
+    /** The media type being searched */
+    searchType: SearchType
+    /** The search term */
+    query: string
+    /** Pagination depth */
+    resultPage: number
+  }
+  /*
    * Description: Whenever the user clicks the load more button
    * Questions:
    *   - On what page do users typically find a result?
@@ -252,17 +258,12 @@
    *     from anyway?
    */
   LOAD_MORE_RESULTS: {
->>>>>>> f43a768d
-    /** The media type being searched */
-    searchType: SearchType
-    /** The search term */
-    query: string
-<<<<<<< HEAD
-    /** Pagination depth */
-=======
+    /** The media type being searched */
+    searchType: SearchType
+    /** The search term */
+    query: string
     /** The current page of results the user is on,
      * *before* loading more results.. */
->>>>>>> f43a768d
     resultPage: number
   }
   /*
