--- conflicted
+++ resolved
@@ -1,42 +1,3 @@
-<<<<<<< HEAD
-<template>
-  <div
-    class="app h-dyn-screen min-h-dyn-screen grid grid-rows-[auto,1fr] bg-bg"
-    :class="[
-      isSidebarVisible
-        ? 'has-sidebar grid-cols-[1fr_var(--filter-sidebar-width)]'
-        : 'grid-cols-1',
-    ]"
-  >
-    <div class="header-el bg-bg">
-      <VBanners />
-      <VHeaderDesktop
-        v-if="isDesktopLayout"
-        class="h-20 border-b bg-bg"
-        :class="headerBorder"
-      />
-      <VHeaderMobile v-else class="h-20 border-b bg-bg" :class="headerBorder" />
-    </div>
-
-    <aside
-      v-if="isSidebarVisible"
-      class="sidebar end-0 z-10 h-full overflow-y-auto border-s border-border bg-bg-surface"
-    >
-      <VSearchGridFilter class="px-10 py-8" />
-      <VSafeBrowsing class="border-t border-border px-10 py-8" />
-    </aside>
-
-    <div
-      id="main-page"
-      class="main-page flex h-full w-full min-w-0 flex-col justify-between overflow-y-auto"
-    >
-      <slot />
-      <VFooter mode="content" class="border-t border-border bg-bg" />
-    </div>
-  </div>
-</template>
-=======
->>>>>>> b74d8b0b
 <script setup lang="ts">
 import { computed, onMounted, provide, ref, watch } from "vue"
 import { useScroll } from "@vueuse/core"
@@ -107,33 +68,29 @@
 
 <template>
   <div
-    class="app h-dyn-screen min-h-dyn-screen grid grid-rows-[auto,1fr] bg-white"
+    class="app h-dyn-screen min-h-dyn-screen grid grid-rows-[auto,1fr] bg-bg"
     :class="[
       isSidebarVisible
         ? 'has-sidebar grid-cols-[1fr_var(--filter-sidebar-width)]'
         : 'grid-cols-1',
     ]"
   >
-    <div class="header-el bg-white">
+    <div class="header-el bg-bg">
       <VBanners />
       <VHeaderDesktop
         v-if="isDesktopLayout"
-        class="h-20 border-b bg-white"
+        class="h-20 border-b bg-bg"
         :class="headerBorder"
       />
-      <VHeaderMobile
-        v-else
-        class="h-20 border-b bg-white"
-        :class="headerBorder"
-      />
+      <VHeaderMobile v-else class="h-20 border-b bg-bg" :class="headerBorder" />
     </div>
 
     <aside
       v-if="isSidebarVisible"
-      class="sidebar end-0 z-10 h-full overflow-y-auto border-s border-dark-charcoal-20 bg-dark-charcoal-06"
+      class="sidebar end-0 z-10 h-full overflow-y-auto border-s border-border bg-bg-surface"
     >
       <VSearchGridFilter class="px-10 py-8" />
-      <VSafeBrowsing class="border-t border-dark-charcoal-20 px-10 py-8" />
+      <VSafeBrowsing class="border-t border-border px-10 py-8" />
     </aside>
 
     <div
@@ -141,10 +98,7 @@
       class="main-page flex h-full w-full min-w-0 flex-col justify-between overflow-y-auto"
     >
       <slot />
-      <VFooter
-        mode="content"
-        class="border-t border-dark-charcoal-20 bg-white"
-      />
+      <VFooter mode="content" class="border-t border-border bg-bg" />
     </div>
   </div>
 </template>
