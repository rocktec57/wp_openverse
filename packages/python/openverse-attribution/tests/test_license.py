--- conflicted
+++ resolved
@@ -9,7 +9,6 @@
     [
         ("zero", "cc0"),
         ("mark", "pdm"),
-        ("publicdomain", "pdm"),
     ],
 )
 def test_license_handles_aliases(slug: str, expected: str):
@@ -19,7 +18,6 @@
 @pytest.mark.parametrize(
     "slug, version, jurisdiction, attr, val",
     [
-<<<<<<< HEAD
         ("certification", None, None, "ver", "1.0"),  # infers version with surety
         ("certification", None, None, "jur", "us"),  # infers jurisdiction with surety
         (
@@ -39,18 +37,6 @@
         ("nc", "2.0", None, "jur", "jp"),  # infers jurisdiction with surety
         ("by-nc", "4.0", None, "jur", ""),  # infers jurisdiction with surety
         ("by", None, "pe", "ver", "2.5"),  # infers version with surety
-=======
-        ("cc0", None, "CC0 1.0"),
-        ("cc0", "2.0", "CC0 1.0"),
-        ("pdm", None, "Public Domain Mark 1.0"),
-        ("pdm", "2.0", "Public Domain Mark 1.0"),
-        ("sa", None, "CC SA 1.0"),
-        ("sa", "2.0", "CC SA 1.0"),
-        ("sampling+", None, "CC Sampling+ 1.0"),
-        ("sampling+", "2.0", "CC Sampling+ 1.0"),
-        ("by", None, "CC BY"),
-        ("by", "2.0", "CC BY 2.0"),
->>>>>>> 5da3e426
     ],
 )
 def test_license_validation_autocompletes_missing_info(
@@ -67,7 +53,6 @@
 @pytest.mark.parametrize(
     "slug, version, jurisdiction, msg",
     [
-<<<<<<< HEAD
         # raised in ``__init__``
         ("by", "5.0", None, "Version `5.0` does not exist."),
         ("by", None, "done", "Jurisdiction `done` does not exist."),
@@ -94,18 +79,6 @@
             "fi",
             "License `sampling` does not accept version `1.0` and jurisdiction `fi`.",
         ),
-=======
-        ("cc0", None, "publicdomain/zero/1.0/"),
-        ("cc0", "2.0", "publicdomain/zero/1.0/"),
-        ("pdm", None, "publicdomain/mark/1.0/"),
-        ("pdm", "2.0", "publicdomain/mark/1.0/"),
-        ("sa", None, "licenses/sa/1.0/"),
-        ("sa", "2.0", "licenses/sa/1.0/"),
-        ("sampling+", None, "licenses/sampling+/1.0/"),
-        ("sampling+", "2.0", "licenses/sampling+/1.0/"),
-        ("by", None, "licenses/by/4.0/"),
-        ("by", "2.0", "licenses/by/2.0/"),
->>>>>>> 5da3e426
     ],
 )
 def test_license_validation_fails_if_contradictory_info(
@@ -129,10 +102,10 @@
 @pytest.mark.parametrize(
     "slug, version, jurisdiction, full_name",
     [
-<<<<<<< HEAD
         ("cc0", None, None, "CC0 1.0"),
         ("pdm", None, None, "Public Domain Mark 1.0"),
         ("certification", None, None, "Public Domain Certification 1.0 US"),
+        ("publicdomain", None, None, "Public Domain"),
         ("sa", None, None, "CC SA"),
         ("sa", "2.0", None, "CC SA 2.0 JP"),
         ("sa", "2.0", "jp", "CC SA 2.0 JP"),
@@ -141,12 +114,6 @@
         ("by", "2.0", None, "CC BY 2.0"),
         ("by", "2.5", "scotland", "CC BY 2.5 SCOTLAND"),
         ("devnations", None, None, "CC DevNations 2.0"),
-=======
-        ("sa", True),
-        ("sampling+", True),
-        ("nc-sampling+", True),
-        ("by", False),
->>>>>>> 5da3e426
     ],
 )
 def test_license_generates_name(
@@ -165,6 +132,7 @@
         ("cc0", None, None, "publicdomain/zero/1.0/"),
         ("pdm", None, None, "publicdomain/mark/1.0/"),
         ("certification", None, None, "publicdomain/certification/1.0/us/"),
+        ("publicdomain", None, None, "wiki/Public_domain"),
         ("sa", None, None, "licenses/sa/1.0/"),
         ("sa", "2.0", None, "licenses/sa/2.0/jp/"),
         ("sa", "2.0", "jp", "licenses/sa/2.0/jp/"),
